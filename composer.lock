--- conflicted
+++ resolved
@@ -2504,18 +2504,6 @@
         },
         {
             "name": "squizlabs/php_codesniffer",
-<<<<<<< HEAD
-            "version": "3.5.2",
-            "source": {
-                "type": "git",
-                "url": "https://github.com/squizlabs/PHP_CodeSniffer.git",
-                "reference": "65b12cdeaaa6cd276d4c3033a95b9b88b12701e7"
-            },
-            "dist": {
-                "type": "zip",
-                "url": "https://api.github.com/repos/squizlabs/PHP_CodeSniffer/zipball/65b12cdeaaa6cd276d4c3033a95b9b88b12701e7",
-                "reference": "65b12cdeaaa6cd276d4c3033a95b9b88b12701e7",
-=======
             "version": "3.5.3",
             "source": {
                 "type": "git",
@@ -2526,7 +2514,6 @@
                 "type": "zip",
                 "url": "https://api.github.com/repos/squizlabs/PHP_CodeSniffer/zipball/557a1fc7ac702c66b0bbfe16ab3d55839ef724cb",
                 "reference": "557a1fc7ac702c66b0bbfe16ab3d55839ef724cb",
->>>>>>> 40d307e4
                 "shasum": ""
             },
             "require": {
@@ -2564,11 +2551,7 @@
                 "phpcs",
                 "standards"
             ],
-<<<<<<< HEAD
-            "time": "2019-10-28T04:36:32+00:00"
-=======
             "time": "2019-12-04T04:46:47+00:00"
->>>>>>> 40d307e4
         },
         {
             "name": "symfony/polyfill-ctype",
@@ -2629,13 +2612,8 @@
             "time": "2019-11-27T13:56:44+00:00"
         },
         {
-<<<<<<< HEAD
-            "name": "symfony/yaml",
-            "version": "v2.8.52",
-=======
             "name": "theseer/tokenizer",
             "version": "1.1.3",
->>>>>>> 40d307e4
             "source": {
                 "type": "git",
                 "url": "https://github.com/theseer/tokenizer.git",
