<?php
namespace WP_Rocket;

use League\Container\Container;
use WP_Rocket\Event_Management\Event_Manager;
use WP_Rocket\Admin\Options;

defined( 'ABSPATH' ) || die( 'Cheatin&#8217; uh?' );

/**
 * Assembly class
 */
class Plugin {

	/**
	 * Instance of Container class
	 *
	 * @since 3.3
	 *
	 * @var Container instance
	 */
	private $container;

	/**
	 * Constructor
	 *
	 * @since 3.0
	 *
	 * @param string $template_path Path to the views.
	 */
	public function __construct( $template_path ) {
		$this->container = new Container();

		$container = $this->container;
		add_filter(
			'rocket_container',
			function() use ( $container ) {
				return $container;
			}
		);

		$this->container->add( 'template_path', $template_path );
	}

	/**
	 * Loads the plugin into WordPress
	 *
	 * @since 3.0
	 *
	 * @return void
	 */
	public function load() {
		$this->container->share(
			'event_manager',
			function() {
				return new Event_Manager();
			}
		);
		$this->container->add(
			'options_api',
			function() {
				return new Options( 'wp_rocket_' );
			}
		);

		$this->container->addServiceProvider( 'WP_Rocket\ServiceProvider\Options' );
		$this->container->addServiceProvider( 'WP_Rocket\ServiceProvider\Database' );
		$this->container->addServiceProvider( 'WP_Rocket\ServiceProvider\Beacon' );

		$subscribers = [];

		if ( is_admin() ) {
			if ( ! \Imagify_Partner::has_imagify_api_key() ) {
				$imagify = new \Imagify_Partner( 'wp-rocket' );
				$imagify->init();
				remove_action( 'imagify_assets_enqueued', 'imagify_dequeue_sweetalert_wprocket' );
			}

			$this->container->add(
				'settings_page_config',
				[
					'slug'       => WP_ROCKET_PLUGIN_SLUG,
					'title'      => WP_ROCKET_PLUGIN_NAME,
					'capability' => 'rocket_manage_options',
				]
			);
			$this->container->addServiceProvider( 'WP_Rocket\ServiceProvider\Settings' );
			$this->container->addServiceProvider( 'WP_Rocket\ServiceProvider\Admin_Subscribers' );

			$subscribers = [
				'beacon_subscriber',
				'settings_page_subscriber',
				'deactivation_intent_subscriber',
				'hummingbird_subscriber',
			];
		} elseif ( \rocket_valid_key() ) {
			$this->container->addServiceProvider( 'WP_Rocket\ServiceProvider\Optimization_Subscribers' );

			$subscribers = [
				'buffer_subscriber',
				'ie_conditionals_subscriber',
				'minify_html_subscriber',
				'combine_google_fonts_subscriber',
				'minify_css_subscriber',
				'minify_js_subscriber',
				'cache_dynamic_resource_subscriber',
				'remove_query_string_subscriber',
				'dequeue_jquery_migrate_subscriber',
			];

			// Don't insert the LazyLoad file if Rocket LazyLoad is activated.
			if ( ! rocket_is_plugin_active( 'rocket-lazy-load/rocket-lazy-load.php' ) ) {
				$this->container->addServiceProvider( 'WP_Rocket\ServiceProvider\Lazyload' );
				$subscribers[] = 'lazyload_subscriber';
			}
		}

		$this->container->addServiceProvider( 'WP_Rocket\ServiceProvider\Addons_Subscribers' );
		$this->container->addServiceProvider( 'WP_Rocket\ServiceProvider\Preload_Subscribers' );
		$this->container->addServiceProvider( 'WP_Rocket\ServiceProvider\Common_Subscribers' );
		$this->container->addServiceProvider( 'WP_Rocket\ServiceProvider\Third_Party_Subscribers' );
		$this->container->addServiceProvider( 'WP_Rocket\ServiceProvider\Hostings_Subscribers' );
		$this->container->addServiceProvider( 'WP_Rocket\ServiceProvider\Updater_Subscribers' );

		$common_subscribers = [
			'cdn_subscriber',
			'critical_css_subscriber',
			'sucuri_subscriber',
			'facebook_tracking_subscriber',
			'google_tracking_subscriber',
			'expired_cache_purge_subscriber',
			'preload_subscriber',
			'sitemap_preload_subscriber',
			'partial_preload_subscriber',
			'heartbeat_subscriber',
			'db_optimization_subscriber',
			'mobile_subscriber',
			'woocommerce_subscriber',
			'bigcommerce_subscriber',
			'pressable_subscriber',
			'litespeed_subscriber',
			'syntaxhighlighter_subscriber',
			'elementor_subscriber',
			'bridge_subscriber',
			'ngg_subscriber',
			'smush_subscriber',
			'cache_dir_size_check_subscriber',
			'plugin_updater_common_subscriber',
			'plugin_information_subscriber',
			'plugin_updater_subscriber',
			'capabilities_subscriber',
<<<<<<< HEAD
			'varnish_subscriber',
			'cloudflare_subscriber',
=======
			'detect_missing_tags_subscriber',
>>>>>>> 449cdf7e
		];

		if ( \rocket_valid_key() ) {
			$common_subscribers = array_merge(
				$common_subscribers,
				[
					'webp_subscriber',
					'imagify_webp_subscriber',
					'shortpixel_webp_subscriber',
					'ewww_webp_subscriber',
					'optimus_webp_subscriber',
				]
			);
		}

		$subscribers = array_merge( $subscribers, $common_subscribers );

		foreach ( $subscribers as $subscriber ) {
			$this->container->get( 'event_manager' )->add_subscriber( $this->container->get( $subscriber ) );
		}
	}
}<|MERGE_RESOLUTION|>--- conflicted
+++ resolved
@@ -149,12 +149,9 @@
 			'plugin_information_subscriber',
 			'plugin_updater_subscriber',
 			'capabilities_subscriber',
-<<<<<<< HEAD
 			'varnish_subscriber',
 			'cloudflare_subscriber',
-=======
 			'detect_missing_tags_subscriber',
->>>>>>> 449cdf7e
 		];
 
 		if ( \rocket_valid_key() ) {
