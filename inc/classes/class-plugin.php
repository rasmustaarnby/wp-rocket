--- conflicted
+++ resolved
@@ -135,11 +135,8 @@
 			'pressable_subscriber',
 			'syntaxhighlighter_subscriber',
 			'elementor_subscriber',
-<<<<<<< HEAD
 			'bridge_subscriber',
-=======
 			'ngg_subscriber',
->>>>>>> 6dcb071c
 		];
 
 		$subscribers = array_merge( $subscribers, $common_subscribers );
