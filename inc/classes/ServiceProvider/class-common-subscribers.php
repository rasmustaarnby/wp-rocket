<?php
namespace WP_Rocket\ServiceProvider;

use League\Container\ServiceProvider\AbstractServiceProvider;

/**
 * Service provider for WP Rocket features common for admin and front
 *
 * @since 3.3
 * @author Remy Perona
 */
class Common_Subscribers extends AbstractServiceProvider {

	/**
	 * The provides array is a way to let the container
	 * know that a service is provided by this service
	 * provider. Every service that is registered via
	 * this service provider must have an alias added
	 * to this array or it will be ignored.
	 *
	 * @var array
	 */
	protected $provides = [
		'heartbeat_subscriber',
		'db_optimization_subscriber',
		'critical_css_generation',
		'critical_css',
		'critical_css_subscriber',
		'cache_dir_size_check_subscriber',
<<<<<<< HEAD
		'cdn',
		'cdn_subscriber',
=======
		'capabilities_subscriber',
>>>>>>> 84127e51
	];

	/**
	 * Registers the subscribers in the container
	 *
	 * @since 3.3
	 * @author Remy Perona
	 *
	 * @return void
	 */
	public function register() {
		$this->getContainer()->share( 'heartbeat_subscriber', 'WP_Rocket\Subscriber\Heartbeat_Subscriber' )
			->withArgument( $this->getContainer()->get( 'options' ) );
		$this->getContainer()->share( 'db_optimization_subscriber', 'WP_Rocket\Subscriber\Admin\Database\Optimization_Subscriber' )
			->withArgument( $this->getContainer()->get( 'db_optimization' ) )
			->withArgument( $this->getContainer()->get( 'options' ) );
		$this->getContainer()->add( 'critical_css_generation', 'WP_Rocket\Optimization\CSS\Critical_CSS_Generation' );
		$this->getContainer()->add( 'critical_css', 'WP_Rocket\Optimization\CSS\Critical_CSS' )
			->withArgument( $this->getContainer()->get( 'critical_css_generation' ) );
		$this->getContainer()->share( 'critical_css_subscriber', 'WP_Rocket\Subscriber\Optimization\Critical_CSS_Subscriber' )
			->withArgument( $this->getContainer()->get( 'critical_css' ) )
			->withArgument( $this->getContainer()->get( 'options' ) );
		$this->getContainer()->share( 'cache_dir_size_check_subscriber', 'WP_Rocket\Subscriber\Tools\Cache_Dir_Size_Check_Subscriber' );
<<<<<<< HEAD
		$this->getContainer()->share( 'cdn', 'WP_Rocket\CDN\CDN' )
			->withArgument( $this->getContainer()->get( 'options' ) );
		$this->getContainer()->share( 'cdn_subscriber', 'WP_Rocket\Subscriber\CDN\CDNSubscriber' )
			->withArgument( $this->getContainer()->get( 'options' ) )
			->withArgument( $this->getContainer()->get( 'cdn' ) );
=======
		$this->getContainer()->share( 'capabilities_subscriber', 'WP_Rocket\Subscriber\Plugin\Capabilities_Subscriber' );
>>>>>>> 84127e51
	}
}<|MERGE_RESOLUTION|>--- conflicted
+++ resolved
@@ -27,12 +27,9 @@
 		'critical_css',
 		'critical_css_subscriber',
 		'cache_dir_size_check_subscriber',
-<<<<<<< HEAD
 		'cdn',
 		'cdn_subscriber',
-=======
 		'capabilities_subscriber',
->>>>>>> 84127e51
 	];
 
 	/**
@@ -56,14 +53,11 @@
 			->withArgument( $this->getContainer()->get( 'critical_css' ) )
 			->withArgument( $this->getContainer()->get( 'options' ) );
 		$this->getContainer()->share( 'cache_dir_size_check_subscriber', 'WP_Rocket\Subscriber\Tools\Cache_Dir_Size_Check_Subscriber' );
-<<<<<<< HEAD
 		$this->getContainer()->share( 'cdn', 'WP_Rocket\CDN\CDN' )
 			->withArgument( $this->getContainer()->get( 'options' ) );
 		$this->getContainer()->share( 'cdn_subscriber', 'WP_Rocket\Subscriber\CDN\CDNSubscriber' )
 			->withArgument( $this->getContainer()->get( 'options' ) )
 			->withArgument( $this->getContainer()->get( 'cdn' ) );
-=======
 		$this->getContainer()->share( 'capabilities_subscriber', 'WP_Rocket\Subscriber\Plugin\Capabilities_Subscriber' );
->>>>>>> 84127e51
 	}
 }