--- conflicted
+++ resolved
@@ -808,11 +808,7 @@
 			'cb_nombre',
 			'$(\'.fl-node-',
 			'function($){google_maps_',
-<<<<<<< HEAD
-            '$("#myCarousel',
-=======
 			'$("#myCarousel',
->>>>>>> branch-3.5
 			'et_animation_data=',
 			'current_url="',
 			'CustomEvent.prototype=window.Event.prototype',
