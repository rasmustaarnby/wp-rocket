<?php
namespace WP_Rocket\Optimization\JS;

use WP_Rocket\Admin\Options_Data as Options;
use WP_Rocket\Optimization\Assets_Local_Cache;
use MatthiasMullie\Minify;

/**
 * Combines JS files
 *
 * @since 3.1
 * @author Remy Perona
 */
class Combine extends Abstract_JS_Optimization {
	/**
	 * Minifier instance
	 *
	 * @since 3.1
	 * @author Remy Perona
	 *
	 * @var Minify\JS
	 */
	private $minifier;

	/**
	 * Assets local cache instance
	 *
	 * @since 3.1
	 * @author Remy Perona
	 *
	 * @var Assets_Local_Cache
	 */
	private $local_cache;

	/**
	 * JQuery URL
	 *
	 * @since 3.1
	 * @author Remy Perona
	 *
	 * @var bool|string
	 */
	private $jquery_url;

	/**
	 * Scripts to combine
	 *
	 * @since 3.1
	 * @author Remy Perona
	 *
	 * @var array
	 */
	private $scripts = [];

	/**
	 * Constructor
	 *
	 * @since 3.1
	 * @author Remy Perona
	 *
	 * @param Options            $options  Plugin options instance.
	 * @param Minify\JS          $minifier Minifier instance.
	 * @param Assets_Local_Cache $local_cache Assets local cache instance.
	 */
	public function __construct( Options $options, Minify\JS $minifier, Assets_Local_Cache $local_cache ) {
		parent::__construct( $options );

		$this->minifier    = $minifier;
		$this->local_cache = $local_cache;
		$this->jquery_url  = $this->get_jquery_url();
	}

	/**
	 * Minifies and combines JavaScripts into one
	 *
	 * @since 3.1
	 * @author Remy Perona
	 *
	 * @param string $html HTML content.
	 * @return string
	 */
	public function optimize( $html ) {
		$scripts = $this->find( '<script.*<\/script>', $html );

		if ( ! $scripts ) {
			return $html;
		}

		$combine_scripts = $this->parse( $scripts );

		if ( empty( $combine_scripts ) ) {
			return $html;
		}

		$content = $this->get_content();

		if ( empty( $content ) ) {
			return $html;
		}

		$minify_url = $this->combine( $content );

		if ( ! $minify_url ) {
			return $html;
		}

		$html = str_replace( '</body>', '<script src="' . esc_url( $minify_url ) . '" data-minify="1"></script></body>', $html );

		foreach ( $combine_scripts as $script ) {
			$html = str_replace( $script[0], '', $html );
		}

		return $html;
	}

	/**
	 * Parses found nodes to keep only the ones to combine
	 *
	 * @since 3.1
	 * @author Remy Perona
	 *
	 * @param Array $scripts scripts corresponding to JS file or content.
	 * @return array
	 */
	protected function parse( $scripts ) {
		$scripts = array_map( function( $script ) {
			preg_match( '/<script\s+([^>]+[\s\'"])?src\s*=\s*[\'"]\s*?([^\'"]+\.js(?:\?[^\'"]*)?)\s*?[\'"]([^>]+)?\/?>/Umsi', $script[0], $matches );

			if ( isset( $matches[2] ) ) {
				if ( $this->is_external_file( $matches[2] ) ) {
					foreach ( $this->get_excluded_external_file_path() as $excluded_file ) {
						if ( false !== strpos( $matches[2], $excluded_file ) ) {
							return;
						}
					}
				}

				if ( $this->is_minify_excluded_file( $matches ) ) {
					return;
				}

				if ( $this->jquery_url && false !== strpos( $matches[2], $this->jquery_url ) ) {
					return;
				}

				$this->scripts[] = [
					'type'    => 'url',
					'content' => $matches[2],
				];
			} elseif ( ! isset( $matches[2] ) ) {
				preg_match( '/<script\b([^>]*)>(?:\/\*\s*<!\[CDATA\[\s*\*\/)?\s*([\s\S]*?)\s*(?:\/\*\s*\]\]>\s*\*\/)?<\/script>/msi', $script[0], $matches_inline );

				if ( preg_match( '/type\s*=\s*["\']?(?:text|application)\/(?:template|html|ld\+json)["\']?/i', $matches_inline[1] ) ) {
					return;
				}

				if ( false !== strpos( $matches_inline[1], 'src=' ) ) {
					return;
				}

				foreach ( $this->get_excluded_inline_content() as $excluded_content ) {
					if ( false !== strpos( $matches_inline[2], $excluded_content ) ) {
						return;
					}
				}

				$this->scripts[] = [
					'type'    => 'inline',
					'content' => $matches_inline[2],
				];
			}

			return $script;
		}, $scripts );

		return array_filter( $scripts );
	}

	/**
	 * Gets content for each script either from inline or from src
	 *
	 * @since 3.1
	 * @author Remy Perona
	 *
	 * @return string
	 */
	protected function get_content() {
		$content = '';

		foreach ( $this->scripts as $script ) {
			if ( 'url' === $script['type'] && ! $this->is_external_file( $script['content'] ) ) {
				$file         = $this->get_file_path( $script['content'] );
				$file_content = $this->get_file_content( $file );
				$content     .= $file_content;

				$this->add_to_minify( $file_content );
			} elseif ( 'url' === $script['type'] && $this->is_external_file( $script['content'] ) ) {
				$file_content = $this->local_cache->get_content( rocket_add_url_protocol( $script['content'] ) );
				$content     .= $file_content;

				$this->add_to_minify( $file_content );
			} elseif ( 'inline' === $script['type'] ) {
				$inline_js = rtrim( $script['content'], ";\n\t\r" ) . ';';
				$content  .= $inline_js;

				$this->add_to_minify( $inline_js );
			}
		}

		return $content;
	}

	/**
	 * Creates the minify URL if the minification is successful
	 *
	 * @since 2.11
	 * @author Remy Perona
	 *
	 * @param string $content Content to minify & combine.

	 * @return string|bool The minify URL if successful, false otherwise
	 */
	protected function combine( $content ) {
		if ( empty( $content ) ) {
			return false;
		}

		$filename      = md5( $content . $this->minify_key ) . '.js';
		$minified_file = $this->minify_base_path . $filename;

		if ( ! rocket_direct_filesystem()->is_readable( $minified_file ) ) {
			$minified_content = $this->minify();

			if ( ! $minified_content ) {
				return false;
			}

			$minify_filepath = $this->write_file( $minified_content, $minified_file );

			if ( ! $minify_filepath ) {
				return false;
			}
		}

		return $this->get_minify_url( $filename );
	}

	/**
	 * Minifies the content
	 *
	 * @since 2.11
	 * @author Remy Perona
	 *
	 * @return string|bool Minified content, false if empty
	 */
	protected function minify() {
		$minified_content = $this->minifier->minify();

		if ( empty( $minified_content ) ) {
			return false;
		}

		return $minified_content;
	}

	/**
	 * Adds content to the minifier
	 *
	 * @since 3.1
	 * @author Remy Perona
	 *
	 * @param string $content Content to minify/combine.
	 * @return void
	 */
	protected function add_to_minify( $content ) {
		$this->minifier->add( $content );
	}

	/**
	 * Patterns in content excluded from being combined
	 *
	 * @since 3.1
	 * @author Remy Perona
	 *
	 * @return array
	 */
	protected function get_excluded_inline_content() {
		/**
		 * Filters inline JS excluded from being combined
		 *
		 * @since 3.1
		 *
		 * @param array $pattern Patterns to match.
		 */
		return apply_filters( 'rocket_excluded_inline_js_content', [
			'document.write',
			'google_ad',
			'edToolbar',
			'gtag',
			'_gaq.push',
			'_gaLt',
			'GoogleAnalyticsObject',
			'syntaxhighlighter',
			'adsbygoogle',
			'ci_cap_',
			'_stq',
			'nonce',
			'post_id',
			'LogHuman',
			'idcomments_acct',
			'ch_client',
			'sc_online_t',
			'_stq',
			'bannersnack_embed',
			'vtn_player_type',
			'ven_video_key',
			'ANS_customer_id',
			'tdBlock',
			'tdLocalCache',
			'lazyLoadOptions',
			'adthrive',
		] );
	}

	/**
	 * Patterns in URL excluded from being combined
	 *
	 * @since 3.1
	 * @author Remy Perona
	 *
	 * @return array
	 */
	protected function get_excluded_external_file_path() {
		/**
		 * Filters JS externals files to exclude from the combine process
		 *
		 * @since 2.2
		 *
		 * @param array $pattern Patterns to match.
		 */
		return apply_filters( 'rocket_minify_excluded_external_js', [
			'html5.js',
			'show_ads.js',
			'histats.com/js',
			'ws.amazon.com/widgets',
			'/ads/',
			'intensedebate.com',
			'scripts.chitika.net/',
			'jotform.com/',
			'gist.github.com',
			'forms.aweber.com',
			'video.unrulymedia.com',
			'stats.wp.com',
			'stats.wordpress.com',
			'widget.rafflecopter.com',
			'widget-prime.rafflecopter.com',
			'releases.flowplayer.org',
			'c.ad6media.fr',
			'cdn.stickyadstv.com',
			'www.smava.de',
			'contextual.media.net',
			'app.getresponse.com',
			'adserver.reklamstore.com',
			's0.wp.com',
			'wprp.zemanta.com',
			'files.bannersnack.com',
			'smarticon.geotrust.com',
			'js.gleam.io',
			'ir-na.amazon-adsystem.com',
			'web.ventunotech.com',
			'verify.authorize.net',
			'ads.themoneytizer.com',
			'embed.finanzcheck.de',
			'imagesrv.adition.com',
			'js.juicyads.com',
			'form.jotformeu.com',
			'speakerdeck.com',
			'content.jwplatform.com',
			'ads.investingchannel.com',
			'app.ecwid.com',
			'www.industriejobs.de',
			's.gravatar.com',
			'googlesyndication.com',
			'a.optmstr.com',
			'a.optmnstr.com',
<<<<<<< HEAD
			'ads.adthrive.com',
			'mediavine.com',
=======
			'js.hsforms.net',
>>>>>>> 54311de8
		] );
	}
}<|MERGE_RESOLUTION|>--- conflicted
+++ resolved
@@ -383,12 +383,9 @@
 			'googlesyndication.com',
 			'a.optmstr.com',
 			'a.optmnstr.com',
-<<<<<<< HEAD
 			'ads.adthrive.com',
 			'mediavine.com',
-=======
 			'js.hsforms.net',
->>>>>>> 54311de8
 		] );
 	}
 }