<?php
namespace WP_Rocket\Admin\Settings;

use WP_Rocket\Event_Management\Subscriber_Interface;

defined( 'ABSPATH' ) || die( 'Cheatin&#8217; uh?' );

/**
 * Registers the admin page and WP Rocket settings
 *
 * @since 3.0
 * @author Remy Perona
 */
class Page implements Subscriber_Interface {
	/**
	 * Plugin slug
	 *
	 * @since 3.0
	 * @author Remy Perona
	 *
	 * @var string
	 */
	private $slug;

	/**
	 * Plugin page title
	 *
	 * @since 3.0
	 * @author Remy Perona
	 *
	 * @var string
	 */
	private $title;

	/**
	 * Required capability to access the page
	 *
	 * @since 3.0
	 * @author Remy Perona
	 *
	 * @var string
	 */
	private $capability;

	/**
	 * Settings instance
	 *
	 * @since 3.0
	 * @author Remy Perona
	 *
	 * @var Settings
	 */
	private $settings;

	/**
	 * Render implementation
	 *
	 * @since 3.0
	 * @author Remy Perona
	 *
	 * @var \WP_Rocket\Interfaces\Render_Interface
	 */
	private $render;

	/**
	 * Current WP locale without the region (e.g. en, fr)
	 *
	 * @since 3.0
	 * @author Remy Perona
	 *
	 * @var string
	 */
	private $locale;

	/**
	 * Constructor
	 *
	 * @since 3.0
	 * @author Remy Perona
	 *
	 * @param array                                  $args     Array of required arguments to add the admin page.
	 * @param Settings                               $settings Instance of Settings class.
	 * @param \WP_Rocket\Interfaces\Render_Interface $render   Implementation of Render interface.
	 */
	public function __construct( $args, Settings $settings, \WP_Rocket\Interfaces\Render_Interface $render ) {
		$this->slug       = $args['slug'];
		$this->title      = $args['title'];
		$this->capability = $args['capability'];
		$this->settings   = $settings;
		$this->render     = $render;

		$locale       = function_exists( 'get_user_locale' ) ? get_user_locale() : get_locale();
		$this->locale = current( array_slice( explode( '_', $locale ), 0, 1 ) );
	}

	/**
	 * @inheritDoc
	 */
<<<<<<< HEAD
	public static function get_subscribed_events() {
		return [
			'admin_menu'                                        => 'add_admin_page',
			'admin_init'                                        => 'configure',
			'admin_print_footer_scripts-settings_page_wprocket' => 'insert_beacon',
			'wp_ajax_rocket_refresh_customer_data'              => 'refresh_customer_data',
			'wp_ajax_rocket_toggle_option'                      => 'toggle_option',
			'option_page_capability_' . WP_ROCKET_PLUGIN_SLUG   => 'required_capability',
			'rocket_settings_menu_navigation'                   => 'add_menu_tools_page',
			'pre_get_rocket_option_cache_mobile'                => 'is_mobile_plugin_active',
			'pre_get_rocket_option_do_caching_mobile_files'     => 'is_mobile_plugin_active',
		];
=======
	public static function register( $args, Settings $settings, $render ) {
		$self = new self( $args, $settings, $render );

		add_action( 'admin_menu', [ $self, 'add_admin_page' ] );
		add_action( 'admin_init', [ $self, 'configure' ] );
		add_action( 'admin_print_footer_scripts-settings_page_wprocket', [ $self, 'insert_beacon' ] );
		add_action( 'wp_ajax_rocket_refresh_customer_data', [ $self, 'refresh_customer_data' ] );
		add_action( 'wp_ajax_rocket_toggle_option', [ $self, 'toggle_option' ] );

		add_filter( 'option_page_capability_' . $self->slug, [ $self, 'required_capability' ] );
		add_filter( 'pre_get_rocket_option_cache_mobile', [ $self, 'is_mobile_plugin_active' ] );
		add_filter( 'pre_get_rocket_option_do_caching_mobile_files', [ $self, 'is_mobile_plugin_active' ] );

		if ( \rocket_valid_key() ) {
			add_filter( 'rocket_settings_menu_navigation', [ $self, 'add_menu_tools_page' ] );
		}
>>>>>>> f8def46c
	}

	/**
	 * Adds plugin page to the Settings menu
	 *
	 * @since 3.0
	 * @author Remy Perona
	 *
	 * @return void
	 */
	public function add_admin_page() {
		add_options_page(
			$this->title,
			$this->title,
			$this->capability,
			$this->slug,
			[ $this, 'render_page' ]
		);
	}

	/**
	 * Registers the settings, page sections, fields sections and fields.
	 *
	 * @since 3.0
	 * @author Remy Perona
	 *
	 * @return void
	 */
	public function configure() {
		register_setting( $this->slug, WP_ROCKET_SLUG, [ $this->settings, 'sanitize_callback' ] );
	}

	/**
	 * Renders the settings page
	 *
	 * @since 3.0
	 * @author Remy Perona
	 *
	 * @return void
	 */
	public function render_page() {
		if ( rocket_valid_key() ) {
			$this->dashboard_section();
			$this->cache_section();
			$this->assets_section();
			$this->media_section();
			$this->preload_section();
			$this->advanced_cache_section();
			$this->database_section();
			$this->cdn_section();
			$this->addons_section();
			$this->cloudflare_section();
		} else {
			$this->license_section();
		}

		$this->render->set_settings( $this->settings->get_settings() );

		$this->hidden_fields();

		$this->render->set_hidden_settings( $this->settings->get_hidden_settings() );

		echo $this->render->generate( 'page', [ 'slug' => $this->slug ] );
	}

	/**
	 * Sets the capability for the options page if custom.
	 *
	 * @since 3.0
	 * @author Remy Perona
	 *
	 * @param string $capability Custom capability to replace manage_options.
	 * @return string
	 */
	public function required_capability( $capability ) {
		/** This filter is documented in inc/admin-bar.php */
		return apply_filters( 'rocket_capacity', $capability );
	}

	/**
	 * Insert HelpScout Beacon script
	 *
	 * @since 3.0
	 * @author Remy Perona
	 *
	 * @return void
	 */
	public function insert_beacon() {
		/** This filter is documented in inc/admin-bar.php */
		if ( ! current_user_can( apply_filters( 'rocket_capacity', 'manage_options' ) ) ) {
			return;
		}

		switch ( $this->locale ) {
			case 'fr':
				$lang        = '-fr';
				$form_id     = '5d9279dc-1b2d-11e8-b466-0ec85169275a';
				$suggest     = wp_list_pluck( $this->get_beacon_suggest( 'faq', 'fr' ), 'id' );
				$translation = wp_json_encode( [
					'searchLabel'               => 'Comment pouvons-nous vous aider ?',
					'searchErrorLabel'          => 'Votre recherche a expiré. Veuillez vérifier votre connexion et réessayer.',
					'noResultsLabel'            => 'Aucun résultat trouvé pour',
					'contactLabel'              => 'Envoyer un message',
					'attachFileLabel'           => 'Joindre un fichier',
					'attachFileError'           => 'Le poids maximum de fichier est de 10Mo',
					'fileExtensionError'        => 'Le format du fichier attaché n\'est pas autorisé.',
					'nameLabel'                 => 'Votre nom',
					'nameError'                 => 'Veuillez entrer votre nom',
					'emailLabel'                => 'Adresse email',
					'emailError'                => 'Veuillez entrer une adresse email valide',
					'topicLabel'                => 'Sélectionnez un sujet',
					'topicError'                => 'Veuillez sélectionner un sujet dans la liste',
					'subjectLabel'              => 'Sujet',
					'subjectError'              => 'Veuillez entrer un sujet',
					'messageLabel'              => 'Comment pouvons-nous vous aider ?',
					'messageError'              => 'Veuillez entrer un message',
					'sendLabel'                 => 'Envoyer',
					'contactSuccessLabel'       => 'Message envoyé !',
					'contactSuccessDescription' => 'Merci de nous avoir contacté ! Un de nos rocketeers vous répondra rapidement.',
				] );
				break;
			default:
				$lang        = '';
				$form_id     = '6e4a6b6e-1b2d-11e8-b466-0ec85169275a';
				$suggest     = wp_list_pluck( $this->get_beacon_suggest( 'faq' ), 'id' );
				$translation = '{}';
				break;
		}

		$script = '<script>!function(e,o,n){window.HSCW=o,window.HS=n,n.beacon=n.beacon||{};var t=n.beacon;t.userConfig={},t.readyQueue=[],t.config=function(e){this.userConfig=e},t.ready=function(e){this.readyQueue.push(e)},o.config={docs:{enabled:!0,baseUrl:"https://wp-rocket' . $lang . '.helpscoutdocs.com/"},contact:{enabled:!0,formId:"' . $form_id . '"}};var r=e.getElementsByTagName("script")[0],c=e.createElement("script");c.type="text/javascript",c.async=!0,c.src="https://djtflbt20bdde.cloudfront.net/",r.parentNode.insertBefore(c,r)}(document,window.HSCW||{},window.HS||{});
			HS.beacon.ready( function() {
				HS.beacon.suggest(' . wp_json_encode( $suggest ) . ');
				HS.beacon.identify(' . wp_json_encode( $this->beacon_identify_data() ) . ');
			} );
			HS.beacon.config({
				showSubject: true,
				translation: ' . $translation . '
			});</script>';

		echo $script;
	}

	/**
	 * Returns Data to pass to the Beacon identify() method
	 *
	 * @since 3.0
	 * @author Remy Perona
	 *
	 * @return array
	 */
	private function beacon_identify_data() {
		global $wp_version;

		$options_to_send = [
			'cache_mobile'            => 'Mobile Cache',
			'do_caching_mobile_files' => 'Specific Cache for Mobile',
			'cache_logged_user'       => 'User Cache',
			'emoji'                   => 'Disable Emojis',
			'embeds'                  => 'Disable Embeds',
			'defer_all_js'            => 'Defer JS',
			'defer_all_js_safe'       => 'Defer JS Safe',
			'async_css'               => 'Optimize CSS Delivery',
			'lazyload'                => 'Lazyload Images',
			'lazyload_iframes'        => 'Lazyload Iframes',
			'lazyload_youtube'        => 'Lazyload Youtube',
			'minify_css'              => 'Minify CSS',
			'minify_concatenate_css'  => 'Combine CSS',
			'minify_js'               => 'Minify JS',
			'minify_concatenate_js'   => 'Combine JS',
			'minify_google_fonts'     => 'Combine Google Fonts',
			'minify_html'             => 'Minify HTML',
			'manual_preload'          => 'Manual Preload',
			'automatic_preload'       => 'Automatic Preload',
			'sitemap_preload'         => 'Sitemap Preload',
			'remove_query_strings'    => 'Remove Query Strings',
			'cdn'                     => 'CDN Enabled',
			'do_cloudflare'           => 'Cloudflare Enabled',
			'varnish_auto_purge'      => 'Varnish Purge Enabled',
		];

		$active_options = array_filter( (array) get_option( WP_ROCKET_SLUG ) );
		$active_options = array_intersect_key( $options_to_send, $active_options );

		$data = [
			'email'                    => get_rocket_option( 'consumer_email' ),
			'Website'                  => home_url(),
			'WordPress Version'        => $wp_version,
			'WP Rocket Version'        => WP_ROCKET_VERSION,
			'Plugins Enabled'          => implode( ' - ', rocket_get_active_plugins() ),
			'WP Rocket Active Options' => implode( ' - ', $active_options ),
		];

		return $data;
	}

	/**
	 * Gets customer data from WP Rocket website to display it in the dashboard
	 *
	 * @since 3.0
	 * @author Remy Perona
	 *
	 * @return object
	 */
	private function get_customer_data() {
		$customer_key   = defined( 'WP_ROCKET_KEY' ) ? WP_ROCKET_KEY : get_rocket_option( 'consumer_key', '' );
		$customer_email = defined( 'WP_ROCKET_EMAIL' ) ? WP_ROCKET_EMAIL : get_rocket_option( 'consumer_email', '' );

		$response = wp_safe_remote_post(
			WP_ROCKET_WEB_MAIN . 'stat/1.0/wp-rocket/user.php',
			[
				'body' => 'user_id=' . $customer_email . '&consumer_key=' . $customer_key,
			]
		);

		if ( is_wp_error( $response ) ) {
			return (object) [
				'licence_account'    => __( 'Unavailable', 'rocket' ),
				'licence_expiration' => __( 'Unavailable', 'rocket' ),
				'class'              => 'wpr-isInvalid',
			];
		}

		$customer_data = json_decode( wp_remote_retrieve_body( $response ) );

		if ( 1 <= $customer_data->licence_account && $customer_data->licence_account < 3 ) {
			$customer_data->licence_account = 'Single';
		} elseif ( '-1' === $customer_data->licence_account ) {
			$customer_data->licence_account = 'Infinite';
		} else {
			$customer_data->licence_account = 'Plus';
		}

		$customer_data->class              = time() < $customer_data->licence_expiration ? 'wpr-isValid' : 'wpr-isInvalid';
		$customer_data->licence_expiration = date_i18n( get_option( 'date_format' ), $customer_data->licence_expiration );

		return $customer_data;
	}

	/**
	 * Returns customer data from transient or request and save it if not cached
	 *
	 * @since 3.0
	 * @author Remy Perona
	 *
	 * @return object
	 */
	private function customer_data() {
		if ( false !== get_transient( 'wp_rocket_customer_data' ) ) {
			return get_transient( 'wp_rocket_customer_data' );
		}

		$customer_data = $this->get_customer_data();

		set_transient( 'wp_rocket_customer_data', $customer_data, DAY_IN_SECONDS );

		return $customer_data;
	}

	/**
	 * Gets customer data to refresh it on the dashboard with AJAX
	 *
	 * @since 3.0
	 * @author Remy Perona
	 *
	 * @return string
	 */
	public function refresh_customer_data() {
		check_ajax_referer( 'rocket-ajax' );

		if ( ! current_user_can( apply_filters( 'rocket_capability', 'manage_options' ) ) ) {
			wp_die();
		}

		delete_transient( 'wp_rocket_customer_data' );

		return wp_send_json_success( $this->customer_data() );
	}

	/**
	 * Toggle sliding checkboxes option value
	 *
	 * @since 3.0
	 * @author Remy Perona
	 *
	 * @return void
	 */
	public function toggle_option() {
		check_ajax_referer( 'rocket-ajax' );

		if ( ! current_user_can( apply_filters( 'rocket_capability', 'manage_options' ) ) ) {
			wp_die();
		}

		$whitelist = [
			'do_beta'                     => 1,
			'analytics_enabled'           => 1,
			'varnish_auto_purge'          => 1,
			'do_cloudflare'               => 1,
			'cloudflare_devmode'          => 1,
			'cloudflare_protocol_rewrite' => 1,
			'cloudflare_auto_settings'    => 1,
			'google_analytics_cache'      => 1,
		];

		if ( ! isset( $_POST['option']['name'] ) || ! isset( $whitelist[ $_POST['option']['name'] ] ) ) {
			wp_die();
		}

		$value = (int) ! empty( $_POST['option']['value'] );

		update_rocket_option( $_POST['option']['name'], $value );

		wp_die();
	}

	/**
	 * Forces the value for the mobile options if a mobile plugin is active
	 *
	 * @since 3.0
	 * @author Remy Perona
	 *
	 * @param mixed $value Option value.
	 *
	 * @return mixed
	 */
	public function is_mobile_plugin_active( $value ) {
		if ( rocket_is_mobile_plugin_active() ) {
			return 1;
		}

		return $value;
	}

	/**
	 * Registers License section
	 *
	 * @since 3.0
	 * @author Remy Perona
	 *
	 * @return void
	 */
	private function license_section() {
		$this->settings->add_page_section(
			'license',
			[
				'title' => __( 'License' ),
			]
		);

		$this->settings->add_settings_sections(
			[
				'license_section' => [
					'type' => 'nocontainer',
					'page' => 'license',
				],
			]
		);

		$this->settings->add_settings_fields(
			[
				'consumer_key'   => [
					'type'              => 'text',
					'label'             => __( 'API key', 'rocket' ),
					'default'           => '',
					'container_class'   => [
						'wpr-field--split',
						'wpr-isDisabled',
					],
					'section'           => 'license_section',
					'page'              => 'license',
					'sanitize_callback' => 'sanitize_text_field',
					'input_attr'        => [
						'disabled' => 1,
					],
				],
				'consumer_email' => [
					'type'              => 'text',
					'label'             => __( 'Email address', 'rocket' ),
					'default'           => '',
					'container_class'   => [
						'wpr-field--split',
						'wpr-isDisabled',
					],
					'section'           => 'license_section',
					'page'              => 'license',
					'sanitize_callback' => 'sanitize_email',
					'input_attr'        => [
						'disabled' => 1,
					],
				],
			]
		);
	}

	/**
	 * Registers Dashboard section
	 *
	 * @since 3.0
	 * @author Remy Perona
	 *
	 * @return void
	 */
	private function dashboard_section() {
		$this->settings->add_page_section(
			'dashboard',
			[
				'title'            => __( 'Dashboard', 'rocket' ),
				'menu_description' => __( 'Get help, account info', 'rocket' ),
				'faq'              => $this->get_beacon_suggest( 'faq', $this->locale ),
				'customer_data'    => $this->customer_data(),
			]
		);

		$this->settings->add_settings_sections(
			[
				'status' => [
					'title' => __( 'My Status', 'rocket' ),
					'page'  => 'dashboard',
				],
			]
		);

		$this->settings->add_settings_fields(
			[
				'do_beta'           => [
					'type'              => 'sliding_checkbox',
					'label'             => __( 'Rocket Tester', 'rocket' ),
					'description'       => __( 'I am part of the WP Rocket Beta Testing Program.', 'rocket' ),
					'section'           => 'status',
					'page'              => 'dashboard',
					'default'           => 0,
					'sanitize_callback' => 'sanitize_checkbox',
				],
				'analytics_enabled' => [
					'type'              => 'sliding_checkbox',
					'label'             => __( 'Rocket Analytics', 'rocket' ),
					// translators: %1$s = opening <a> tag, %2$s = closing </a> tag.
					'description'       => sprintf( __( 'I agree to share anonymous data with the development team to help improve WP Rocket. %1$sWhat info will we collect?%2$s', 'rocket' ), '<button class="wpr-js-popin">', '</button>' ),
					'section'           => 'status',
					'page'              => 'dashboard',
					'default'           => 0,
					'sanitize_callback' => 'sanitize_checkbox',
				],
			]
		);
	}

	/**
	 * Registers Cache section
	 *
	 * @since 3.0
	 * @author Remy Perona
	 *
	 * @return void
	 */
	private function cache_section() {
		$mobile_cache_beacon = $this->get_beacon_suggest( 'mobile_cache', $this->locale );
		$user_cache_beacon   = $this->get_beacon_suggest( 'user_cache', $this->locale );
		$nonce_beacon        = $this->get_beacon_suggest( 'nonce', $this->locale );
		$cache_life_beacon   = $this->get_beacon_suggest( 'cache_lifespan', $this->locale );
		$cache_ssl_beacon    = $this->get_beacon_suggest( 'cache_ssl', $this->locale );

		$this->settings->add_page_section(
			'cache',
			[
				'title'            => __( 'Cache', 'rocket' ),
				'menu_description' => __( 'Basic cache options', 'rocket' ),
			]
		);

		$this->settings->add_settings_sections(
			[
				'mobile_cache_section' => [
					'title'       => __( 'Mobile Cache', 'rocket' ),
					'type'        => 'fields_container',
					'description' => __( 'Speed up your site for mobile visitors.', 'rocket' ),
					'help'        => [
						'url' => $mobile_cache_beacon['url'],
						'id'  => $this->get_beacon_suggest( 'mobile_cache_section', $this->locale ),
					],
					'helper'      => rocket_is_mobile_plugin_active() ? __( 'We detected you use a plugin that requires a separate cache for mobile, and automatically enabled this option for compatibility.', 'rocket' ) : '',
					'page'        => 'cache',
				],
				'user_cache_section'   => [
					'title'       => __( 'User Cache', 'rocket' ),
					'type'        => 'fields_container',
					// translators: %1$s = opening <a> tag, %2$s = closing </a> tag.
					'description' => sprintf( __( '%1$sUser cache%2$s is great when you have user-specific or restricted content on your website.', 'rocket' ), '<a href="' . esc_url( $user_cache_beacon['url'] ) . '" data-beacon-article="' . esc_attr( $user_cache_beacon['id'] ) . '" target="_blank">', '</a>' ),
					'help'        => [
						'url' => $user_cache_beacon['url'],
						'id'  => $this->get_beacon_suggest( 'user_cache_section', $this->locale ),
					],
					'page'        => 'cache',
				],
				'cache_ssl_section'    => [
					'title'       => __( 'SSL Cache', 'rocket' ),
					'type'        => 'fields_container',
					// translators: %1$s = opening <a> tag, %2$s = closing </a> tag.
					'description' => sprintf( __( '%1$sSSL Cache%2$s works best when your entire website runs on HTTPS.', 'rocket' ), '<a href="' . esc_url( $cache_ssl_beacon['url'] ) . '" data-beacon-article="' . esc_attr( $cache_ssl_beacon['id'] ) . '" target="_blank">', '</a>' ),
					'class'       => [
						rocket_is_ssl_website() ? 'wpr-isHidden' : '',
					],
					'help'        => [
						'url' => $cache_ssl_beacon['url'],
						'id'  => $cache_ssl_beacon['id'],
					],
					'page'        => 'cache',
				],
				'cache_lifespan'       => [
					'title'       => __( 'Cache Lifespan', 'rocket' ),
					'type'        => 'fields_container',
					// translators: %1$s = opening <a> tag, %2$s = closing </a> tag.
					'description' => sprintf( __( 'Cache lifespan is the period of time after which all cache files are removed.<br>Enable %1$spreloading%2$s for the cache to be rebuilt automatically after lifespan expiration.', 'rocket' ), '<a href="#preload">', '</a>' ),
					'help'        => [
						'url' => $cache_life_beacon['url'],
						'id'  => $this->get_beacon_suggest( 'cache_lifespan_section', $this->locale ),
					],
					'page'        => 'cache',
				],
			]
		);

		$this->settings->add_settings_fields(
			[
				'cache_logged_user'       => [
					'type'              => 'checkbox',
					'label'             => __( 'Enable caching for logged-in WordPress users', 'rocket' ),
					'section'           => 'user_cache_section',
					'page'              => 'cache',
					'default'           => 0,
					'sanitize_callback' => 'sanitize_checkbox',
				],
				'cache_mobile'            => [
					'type'              => 'checkbox',
					'label'             => __( 'Enable caching for mobile devices', 'rocket' ),
					'container_class'   => [
						rocket_is_mobile_plugin_active() ? 'wpr-isDisabled' : '',
						'wpr-isParent',
					],
					'section'           => 'mobile_cache_section',
					'page'              => 'cache',
					'default'           => 1,
					'sanitize_callback' => 'sanitize_checkbox',
					'input_attr'        => [
						'disabled' => rocket_is_mobile_plugin_active() ? 1 : 0,
					],
				],
				'do_caching_mobile_files' => [
					'type'              => 'checkbox',
					'label'             => __( 'Separate cache files for mobile devices', 'rocket' ),
					// translators: %1$s = opening <a> tag, %2$s = closing </a> tag.
					'description'       => sprintf( __( '%1$sMobile cache%2$s works safest with both options enabled. When in doubt, keep both.', 'rocket' ), '<a href="' . esc_url( $mobile_cache_beacon['url'] ) . '" data-beacon-article="' . esc_attr( $mobile_cache_beacon['id'] ) . '" target="_blank">', '</a>' ),
					'container_class'   => [
						rocket_is_mobile_plugin_active() ? 'wpr-isDisabled' : '',
						'wpr-field--children',
					],
					'parent'            => 'cache_mobile',
					'section'           => 'mobile_cache_section',
					'page'              => 'cache',
					'default'           => 0,
					'sanitize_callback' => 'sanitize_checkbox',
					'input_attr'        => [
						'disabled' => rocket_is_mobile_plugin_active() ? 1 : 0,
					],
				],
				'cache_ssl'               => [
					'type'              => 'checkbox',
					'label'             => __( 'Enable caching for pages with <code>https://</code>', 'rocket' ),
					'section'           => 'cache_ssl_section',
					'page'              => 'cache',
					'default'           => rocket_is_ssl_website() ? 1 : 0,
					'sanitize_callback' => 'sanitize_checkbox',
				],
				'purge_cron_interval'     => [
					'type'              => 'cache_lifespan',
					'label'             => __( 'Specify time after which the global cache is cleared<br>(0 = unlimited )', 'rocket' ),
					// translators: %1$s = opening <a> tag, %2$s = closing </a> tag.
					'description'       => sprintf( __( 'Reduce lifespan to 10 hours or less if you notice issues that seem to appear periodically. %1$sWhy?%2$s', 'rocket' ), '<a href="' . esc_url( $nonce_beacon['url'] ) . '" data-beacon-article="' . esc_attr( $nonce_beacon['id'] ) . '" target="_blank">', '</a>' ),
					'section'           => 'cache_lifespan',
					'page'              => 'cache',
					'default'           => 10,
					'sanitize_callback' => 'sanitize_cache_lifespan',
					'choices'           => [
						'MINUTE_IN_SECONDS' => __( 'Minutes', 'rocket' ),
						'HOUR_IN_SECONDS'   => __( 'Hours', 'rocket' ),
						'DAY_IN_SECONDS'    => __( 'Days', 'rocket' ),
					],
				],
			]
		);
	}

	/**
	 * Registers CSS & Javascript section
	 *
	 * @since 3.0
	 * @author Remy Perona
	 *
	 * @return void
	 */
	private function assets_section() {
		$remove_qs_beacon = $this->get_beacon_suggest( 'remove_query_strings', $this->locale );
		$combine_beacon   = $this->get_beacon_suggest( 'combine', $this->locale );
		$defer_beacon     = $this->get_beacon_suggest( 'defer', $this->locale );
		$files_beacon     = $this->get_beacon_suggest( 'file_optimization', $this->locale );

		$this->settings->add_page_section(
			'file_optimization',
			[
				'title'            => __( 'File Optimization', 'rocket' ),
				'menu_description' => __( 'Optimize CSS & JS', 'rocket' ),
			]
		);

		$this->settings->add_settings_sections(
			[
				'basic' => [
					'title'  => __( 'Basic Settings', 'rocket' ),
					'help'   => [
						'url' => $remove_qs_beacon['url'],
						'id'  => $this->get_beacon_suggest( 'basic_section', $this->locale ),
					],
					'page'   => 'file_optimization',
					// translators: %1$s = type of minification (HTML, CSS or JS), %2$s = “WP Rocket”.
					'helper' => rocket_maybe_disable_minify_html() ? sprintf( __( '%1$s Minification is currently activated in <strong>Autoptimize</strong>. If you want to use %2$s’s minification, disable those options in Autoptimize.', 'rocket' ), 'HTML', WP_ROCKET_PLUGIN_NAME ) : '',
				],
				'css'   => [
					'title'  => __( 'CSS Files', 'rocket' ),
					'help'   => [
						'id'  => $this->get_beacon_suggest( 'css_section', $this->locale ),
						'url' => $files_beacon['url'],
					],
					'page'   => 'file_optimization',
					// translators: %1$s = type of minification (HTML, CSS or JS), %2$s = “WP Rocket”.
					'helper' => rocket_maybe_disable_minify_css() ? sprintf( __( '%1$s Minification is currently activated in <strong>Autoptimize</strong>. If you want to use %2$s’s minification, disable those options in Autoptimize.', 'rocket' ), 'CSS', WP_ROCKET_PLUGIN_NAME ) : '',
				],
				'js'    => [
					'title'  => __( 'JavaScript Files', 'rocket' ),
					'help'   => [
						'id'  => $this->get_beacon_suggest( 'js_section', $this->locale ),
						'url' => $files_beacon['url'],
					],
					'page'   => 'file_optimization',
					// translators: %1$s = type of minification (HTML, CSS or JS), %2$s = “WP Rocket”.
					'helper' => rocket_maybe_disable_minify_js() ? sprintf( __( '%1$s Minification is currently activated in <strong>Autoptimize</strong>. If you want to use %2$s’s minification, disable those options in Autoptimize.', 'rocket' ), 'JS', WP_ROCKET_PLUGIN_NAME ) : '',
				],
			]
		);

		$this->settings->add_settings_fields(
			[
				'minify_html'            => [
					'type'              => 'checkbox',
					'label'             => __( 'Minify HTML', 'rocket' ),
					'container_class'   => [
						rocket_maybe_disable_minify_html() ? 'wpr-isDisabled' : '',
					],
					'description'       => __( 'Minifying HTML removes whitespace and comments to reduce the size.', 'rocket' ),
					'section'           => 'basic',
					'page'              => 'file_optimization',
					'default'           => 0,
					'sanitize_callback' => 'sanitize_checkbox',
					'input_attr'        => [
						'disabled' => rocket_maybe_disable_minify_html() ? 1 : 0,
					],
				],
				'minify_google_fonts'    => [
					'type'              => 'checkbox',
					'label'             => __( 'Combine Google Fonts files', 'rocket' ),
					'description'       => __( 'Combining Google Fonts will reduce the number of HTTP requests.', 'rocket' ),
					'section'           => 'basic',
					'page'              => 'file_optimization',
					'default'           => 0,
					'sanitize_callback' => 'sanitize_checkbox',
				],
				'remove_query_strings'   => [
					'type'              => 'checkbox',
					'label'             => __( 'Remove query strings from static resources', 'rocket' ),
					// translators: %1$s = opening <a> tag, %2$s = closing </a> tag.
					'description'       => sprintf( __( 'Removes the version query string from static files (e.g. style.css?ver=1.0) and encodes it into the filename instead (e.g. style-1.0.css). Can improve your GTMetrix score. %1$sMore info%2$s', 'rocket' ), '<a href="' . esc_url( $remove_qs_beacon['url'] ) . '" data-beacon-article="' . esc_attr( $remove_qs_beacon['id'] ) . '" target="_blank">', '</a>' ),
					'section'           => 'basic',
					'page'              => 'file_optimization',
					'default'           => 0,
					'sanitize_callback' => 'sanitize_checkbox',
				],
				'minify_css'             => [
					'type'              => 'checkbox',
					'label'             => __( 'Minify CSS files', 'rocket' ),
					'description'       => __( 'Minify CSS removes whitespace and comments to reduce the file size.', 'rocket' ),
					'container_class'   => [
						rocket_maybe_disable_minify_css() ? 'wpr-isDisabled' : '',
						'wpr-field--parent',
					],
					'section'           => 'css',
					'page'              => 'file_optimization',
					'default'           => 0,
					'sanitize_callback' => 'sanitize_checkbox',
					'input_attr'        => [
						'disabled' => rocket_maybe_disable_minify_css() ? 1 : 0,
					],
					'warning'           => [
						'title'        => __( 'This could break things!', 'rocket' ),
						'description'  => __( 'If you notice any errors on your website after having activated this setting, just deactivate it again, and your site will be back to normal.', 'rocket' ),
						'button_label' => __( 'Activate minify CSS', 'rocket' ),
					],
				],
				'minify_concatenate_css' => [
					'type'              => 'checkbox',
					'label'             => __( 'Combine CSS files <em>(Enable Minify CSS files to select)</em>', 'rocket' ),
					// translators: %1$s = opening <a> tag, %2$s = closing </a> tag.
					'description'       => sprintf( __( 'Combine CSS merges all your files into 1, reducing HTTP requests. Not recommended if your site uses HTTP/2. %1$sMore info%2$s', 'rocket' ), '<a href="' . esc_url( $combine_beacon['url'] ) . '" data-beacon-article="' . esc_attr( $combine_beacon['id'] ) . '" target="_blank">', '</a>' ),
					'container_class'   => [
						get_rocket_option( 'minify_css' ) ? '' : 'wpr-isDisabled',
						'wpr-field--parent',
					],
					'section'           => 'css',
					'page'              => 'file_optimization',
					'default'           => 0,
					'sanitize_callback' => 'sanitize_checkbox',
					'input_attr'        => [
						'disabled' => get_rocket_option( 'minify_css' ) ? 0 : 1,
					],
					'warning'           => [
						'title'        => __( 'This could break things!', 'rocket' ),
						'description'  => __( 'If you notice any errors on your website after having activated this setting, just deactivate it again, and your site will be back to normal.', 'rocket' ),
						'button_label' => __( 'Activate combine CSS', 'rocket' ),
					],
				],
				'exclude_css'            => [
					'type'              => 'textarea',
					'label'             => __( 'Excluded CSS Files', 'rocket' ),
					'description'       => __( 'Specify URLs of CSS files to be excluded from minification and concatenation.', 'rocket' ),
					'helper'            => __( 'The domain part of the URL will be stripped automatically.<br>Use (.*).css wildcards to exclude all CSS files located at a specific path.', 'rocket' ),
					'container_class'   => [
						'wpr-field--children',
					],
					'placeholder'       => '/wp-content/plugins/some-plugin/(.*).css',
					'parent'            => 'minify_css',
					'section'           => 'css',
					'page'              => 'file_optimization',
					'default'           => [],
					'sanitize_callback' => 'sanitize_textarea',
				],
				'async_css'              => [
					'type'              => 'checkbox',
					'label'             => __( 'Optimize CSS delivery', 'rocket' ),
					'container_class'   => [
						'wpr-isParent',
					],
					// translators: %1$s = opening <a> tag, %2$s = closing </a> tag.
					'description'       => sprintf( __( 'Optimize CSS delivery eliminates render-blocking CSS on your website for faster perceived load time. %1$sMore info%2$s', 'rocket' ), '<a href="' . esc_url( $defer_beacon['url'] ) . '" data-beacon-article="' . esc_attr( $defer_beacon['id'] ) . '" target="_blank">', '</a>' ),
					'section'           => 'css',
					'page'              => 'file_optimization',
					'default'           => 0,
					'sanitize_callback' => 'sanitize_checkbox',
				],
				'critical_css'           => [
					'type'              => 'textarea',
					'label'             => __( 'Fallback critical CSS', 'rocket' ),
					'container_class'   => [
						'wpr-field--children',
					],
					// translators: %1$s = opening <a> tag, %2$s = closing </a> tag.
					'helper'            => sprintf( __( 'Provides a fallback if auto-generated critical path CSS is incomplete. %1$sMore info%2$s', 'rocket' ), '<a href="' . esc_url( $defer_beacon['url'] ) . '#fallback" data-beacon-article="' . esc_attr( $defer_beacon['id'] ) . '" target="_blank">', '</a>' ),
					'parent'            => 'async_css',
					'section'           => 'css',
					'page'              => 'file_optimization',
					'default'           => [],
					'sanitize_callback' => 'sanitize_textarea',
				],
				'minify_js'              => [
					'type'              => 'checkbox',
					'label'             => __( 'Minify JavaScript files', 'rocket' ),
					'description'       => __( 'Minify JavaScript removes whitespace and comments to reduce the file size.', 'rocket' ),
					'container_class'   => [
						rocket_maybe_disable_minify_js() ? 'wpr-isDisabled' : '',
						'wpr-field--parent',
					],
					'section'           => 'js',
					'page'              => 'file_optimization',
					'default'           => 0,
					'input_attr'        => [
						'disabled' => rocket_maybe_disable_minify_js() ? 1 : 0,
					],
					'sanitize_callback' => 'sanitize_checkbox',
					'warning'           => [
						'title'        => __( 'This could break things!', 'rocket' ),
						'description'  => __( 'If you notice any errors on your website after having activated this setting, just deactivate it again, and your site will be back to normal.', 'rocket' ),
						'button_label' => __( 'Activate minify JavaScript', 'rocket' ),
					],
				],
				'minify_concatenate_js'  => [
					'type'              => 'checkbox',
					'label'             => __( 'Combine JavaScript files <em>(Enable Minify JavaScript files to select)</em>', 'rocket' ),
					// translators: %1$s = opening <a> tag, %2$s = closing </a> tag.
					'description'       => sprintf( __( 'Combine Javascript files combines your site\'s JS info fewer files, reducing HTTP requests. Not recommended if your site uses HTTP/2. %1$sMore info%2$s', 'rocket' ), '<a href="' . esc_url( $combine_beacon['url'] ) . '" data-beacon-article="' . esc_attr( $combine_beacon['id'] ) . '" target="_blank">', '</a>' ),
					'container_class'   => [
						get_rocket_option( 'minify_js' ) ? '' : 'wpr-isDisabled',
						'wpr-field--parent',
					],
					'section'           => 'js',
					'page'              => 'file_optimization',
					'default'           => 0,
					'sanitize_callback' => 'sanitize_checkbox',
					'input_attr'        => [
						'disabled' => get_rocket_option( 'minify_js' ) ? 0 : 1,
					],
					'warning'           => [
						'title'        => __( 'This could break things!', 'rocket' ),
						'description'  => __( 'If you notice any errors on your website after having activated this setting, just deactivate it again, and your site will be back to normal.', 'rocket' ),
						'button_label' => __( 'Activate combine JavaScript', 'rocket' ),
					],
				],
				'exclude_js'             => [
					'type'              => 'textarea',
					'label'             => __( 'Excluded JavaScript Files', 'rocket' ),
					'description'       => __( 'Specify URLs of JavaScript files to be excluded from minification and concatenation.', 'rocket' ),
					'helper'            => __( 'The domain part of the URL will be stripped automatically.<br>Use (.*).js wildcards to exclude all JS files located at a specific path.', 'rocket' ),
					'container_class'   => [
						'wpr-field--children',
					],
					'placeholder'       => '/wp-content/themes/some-theme/(.*).js',
					'parent'            => 'minify_js',
					'section'           => 'js',
					'page'              => 'file_optimization',
					'default'           => [],
					'sanitize_callback' => 'sanitize_textarea',
				],
				'defer_all_js'           => [
					'container_class'   => [
						'wpr-isParent',
					],
					'type'              => 'checkbox',
					'label'             => __( 'Load JavaScript deferred', 'rocket' ),
					// translators: %1$s = opening <a> tag, %2$s = closing </a> tag.
					'description'       => sprintf( __( 'Load JavaScript deferred eliminates render-blocking JS on your site and can improve load time. %1$sMore info%2$s', 'rocket' ), '<a href="' . esc_url( $defer_beacon['url'] ) . '" data-beacon-article="' . esc_attr( $defer_beacon['id'] ) . '" target="_blank">', '</a>' ),
					'section'           => 'js',
					'page'              => 'file_optimization',
					'default'           => 0,
					'sanitize_callback' => 'sanitize_checkbox',
				],
				'defer_all_js_safe'      => [
					'container_class'   => [
						'wpr-field--children',
					],
					'type'              => 'checkbox',
					'label'             => __( 'Safe Mode for jQuery (recommended)', 'rocket' ),
					'description'       => __( 'Safe mode for jQuery for deferred JS ensures support for inline jQuery references from themes and plugins by loading jQuery at the top of the document as a render-blocking script.<br><em>Deactivating may result in broken functionality, test thoroughly!</em>', 'rocket' ),
					'parent'            => 'defer_all_js',
					'section'           => 'js',
					'page'              => 'file_optimization',
					'default'           => 1,
					'sanitize_callback' => 'sanitize_checkbox',
				],
			]
		);
	}

	/**
	 * Registers Media section
	 *
	 * @since 3.0
	 * @author Remy Perona
	 *
	 * @return void
	 */
	private function media_section() {
		$lazyload_beacon = $this->get_beacon_suggest( 'lazyload', $this->locale );

		$this->settings->add_page_section(
			'media',
			[
				'title'            => __( 'Media', 'rocket' ),
				'menu_description' => __( 'LazyLoad, emojis, embeds', 'rocket' ),
			]
		);

		$this->settings->add_settings_sections(
			[
				'lazyload_section' => [
					'title'       => __( 'LazyLoad', 'rocket' ),
					'type'        => 'fields_container',
					'description' => __( 'It can improve actual and perceived loading time as images, iframes, and videos will be loaded only as they enter (or about to enter) the viewport and reduces the number of HTTP requests.', 'rocket' ),
					'help'        => [
						'id'  => $this->get_beacon_suggest( 'lazyload_section', $this->locale ),
						'url' => $lazyload_beacon['url'],
					],
					'page'        => 'media',
				],
				'emoji_section'    => [
					'title'       => __( 'Emoji 👻', 'rocket' ),
					'type'        => 'fields_container',
					'description' => __( 'Use default emoji of visitor\'s browser instead of loading emoji from WordPress.org', 'rocket' ),
					'page'        => 'media',
				],
				'embeds_section'   => [
					'title'       => __( 'Embeds', 'rocket' ),
					'type'        => 'fields_container',
					'description' => __( 'Prevents others from embedding content from your site, prevents you from embedding content from other (non-whitelisted) sites, and removes JavaScript requests related to WordPress embeds', 'rocket' ),
					'page'        => 'media',
				],
			]
		);

		$this->settings->add_settings_fields(
			[
				'lazyload'         => [
					'type'              => 'checkbox',
					'label'             => __( 'Enable for images', 'rocket' ),
					'section'           => 'lazyload_section',
					'page'              => 'media',
					'default'           => 0,
					'sanitize_callback' => 'sanitize_checkbox',
				],
				'lazyload_iframes' => [
					'container_class'   => [
						'wpr-isParent',
					],
					'type'              => 'checkbox',
					'label'             => __( 'Enable for iframes and videos', 'rocket' ),
					'section'           => 'lazyload_section',
					'page'              => 'media',
					'default'           => 0,
					'sanitize_callback' => 'sanitize_checkbox',
				],
				'lazyload_youtube' => [
					'container_class'   => [
						'wpr-field--children',
					],
					'type'              => 'checkbox',
					'label'             => __( 'Replace YouTube iframe with preview image', 'rocket' ),
					'description'       => __( 'This can significantly improve your loading time if you have a lot of YouTube videos on a page.', 'rocket' ),
					'parent'            => 'lazyload_iframes',
					'section'           => 'lazyload_section',
					'page'              => 'media',
					'default'           => 0,
					'sanitize_callback' => 'sanitize_checkbox',
				],
				'emoji'            => [
					'type'              => 'checkbox',
					'label'             => __( 'Disable Emoji', 'rocket' ),
					'description'       => __( 'Disable Emoji will reduce the number of external HTTP requests.', 'rocket' ),
					'section'           => 'emoji_section',
					'page'              => 'media',
					'default'           => 1,
					'sanitize_callback' => 'sanitize_checkbox',
				],
				'embeds'           => [
					'type'              => 'checkbox',
					'label'             => __( 'Disable WordPress embeds', 'rocket' ),
					'section'           => 'embeds_section',
					'page'              => 'media',
					'default'           => 1,
					'sanitize_callback' => 'sanitize_checkbox',
				],
			]
		);
	}

	/**
	 * Registers Preload section
	 *
	 * @since 3.0
	 * @author Remy Perona
	 *
	 * @return void
	 */
	private function preload_section() {
		$this->settings->add_page_section(
			'preload',
			[
				'title'            => __( 'Preload', 'rocket' ),
				'menu_description' => __( 'Generate cache files', 'rocket' ),
			]
		);

		$bot_beacon = $this->get_beacon_suggest( 'bot', $this->locale );

		$this->settings->add_settings_sections(
			[
				'sitemap_preload_section' => [
					'title'       => __( 'Sitemap Preloading', 'rocket' ),
					'type'        => 'fields_container',
					// translators: %1$s = opening <a> tag, %2$s = closing </a> tag.
					'description' => sprintf( __( 'Sitemap preloading runs automatically when the cache lifespan expires. You can also launch it manually from the upper toolbar menu, or from Quick Actions on the %1$sWP Rocket Dashboard%2$s.', 'rocket' ), '<a href="#dashboard">', '</a>' ),
					'help'        => [
						'id'  => $this->get_beacon_suggest( 'sitemap_preload', $this->locale ),
						'url' => $bot_beacon['url'],
					],
					'page'        => 'preload',
				],
				'preload_bot_section'     => [
					'title'       => __( 'Preload Bot', 'rocket' ),
					'type'        => 'fields_container',
					// translators: %1$s = opening <a> tag, %2$s = closing </a> tag, %3$s = opening <a> tag, %4$s = closing </a> tag.
					'description' => sprintf( __( '%1$sBot-based%2$s preloading should only be used on well-performing servers.<br>Once activated, it gets triggered automatically after you add or update content on your website.<br>You can also launch it manually from the upper toolbar menu, or from Quick Actions on the %3$sWP Rocket Dashboard%4$s.', 'rocket' ), '<a href="' . esc_url( $bot_beacon['url'] ) . '" data-beacon-article="' . esc_attr( $bot_beacon['id'] ) . '" target="_blank">', '</a>', '<a href="#dashboard">', '</a>' ),
					'helper'      => __( 'Deactivate these options if you notice any overload on your server!', 'rocket' ),
					'help'        => [
						'id'  => $this->get_beacon_suggest( 'preload_bot', $this->locale ),
						'url' => $bot_beacon['url'],
					],
					'page'        => 'preload',
				],
				'dns_prefetch_section'    => [
					'title'       => __( 'Prefetch DNS Requests', 'rocket' ),
					'type'        => 'fields_container',
					'description' => __( 'DNS prefetching can make external files load faster, especially on mobile networks', 'rocket' ),
					'help'        => [
						'id'  => $this->get_beacon_suggest( 'dns_prefetch', $this->locale ),
						'url' => $bot_beacon['url'],
					],
					'page'        => 'preload',
				],
			]
		);

		// Add this separately to be able to filter it easily.
		$this->settings->add_settings_fields(
			apply_filters( 'rocket_sitemap_preload_options', [
				'sitemap_preload' => [
					'type'              => 'checkbox',
					'label'             => __( 'Activate sitemap-based cache preloading', 'rocket' ),
					'container_class'   => [
						'wpr-isParent',
					],
					'section'           => 'sitemap_preload_section',
					'page'              => 'preload',
					'default'           => 0,
					'sanitize_callback' => 'sanitize_checkbox',
				],
			] )
		);

		$this->settings->add_settings_fields(
			[
				'sitemaps'          => [
					'type'              => 'textarea',
					'label'             => __( 'Sitemaps for preloading', 'rocket' ),
					'container_class'   => [
						'wpr-field--children',
					],
					'description'       => __( 'Specify XML sitemap(s) to be used for preloading', 'rocket' ),
					'placeholder'       => 'http://example.com/sitemap.xml',
					'parent'            => 'sitemap_preload',
					'section'           => 'sitemap_preload_section',
					'page'              => 'preload',
					'default'           => [],
					'sanitize_callback' => 'sanitize_textarea',
				],
				'manual_preload'    => [
					'type'              => 'checkbox',
					'label'             => __( 'Manual', 'rocket' ),
					'section'           => 'preload_bot_section',
					'page'              => 'preload',
					'default'           => 0,
					'sanitize_callback' => 'sanitize_checkbox',
				],
				'automatic_preload' => [
					'type'              => 'checkbox',
					'label'             => __( 'Automatic', 'rocket' ),
					'section'           => 'preload_bot_section',
					'page'              => 'preload',
					'default'           => 0,
					'sanitize_callback' => 'sanitize_checkbox',
				],
				'dns_prefetch'      => [
					'type'              => 'textarea',
					'label'             => __( 'URLs to prefetch', 'rocket' ),
					'description'       => __( 'Specify external hosts to be prefetched (no <code>http:</code>, one per line)', 'rocket' ),
					'placeholder'       => '//example.com',
					'section'           => 'dns_prefetch_section',
					'page'              => 'preload',
					'default'           => [],
					'sanitize_callback' => 'sanitize_textarea',
				],
			]
		);
	}

	/**
	 * Registers Advanced Cache section
	 *
	 * @since 3.0
	 * @author Remy Perona
	 *
	 * @return void
	 */
	private function advanced_cache_section() {
		$this->settings->add_page_section(
			'advanced_cache',
			[
				'title'            => __( 'Advanced Rules', 'rocket' ),
				'menu_description' => __( 'Fine-tune cache rules', 'rocket' ),
			]
		);
		$ecommerce_beacon           = $this->get_beacon_suggest( 'ecommerce', $this->locale );
		$cache_query_strings_beacon = $this->get_beacon_suggest( 'cache_query_strings', $this->locale );
		$never_cache_beacon         = $this->get_beacon_suggest( 'exclude_cache', $this->locale );
		$always_purge_beacon        = $this->get_beacon_suggest( 'always_purge', $this->locale );

		$ecommerce_plugin = '';
		$reject_uri_desc  = __( 'Sensitive pages like custom login/logout URLs should be excluded from cache.', 'rocket' );

		if ( function_exists( 'WC' ) && function_exists( 'wc_get_page_id' ) ) {
			$ecommerce_plugin = _x( 'WooCommerce', 'plugin name', 'rocket' );
		} elseif ( function_exists( 'EDD' ) ) {
			$ecommerce_plugin = _x( 'Easy Digital Downloads', 'plugin name', 'rocket' );
		} elseif ( function_exists( 'it_exchange_get_page_type' ) && function_exists( 'it_exchange_get_page_url' ) ) {
			$ecommerce_plugin = _x( 'iThemes Exchange', 'plugin name', 'rocket' );
		} elseif ( defined( 'JIGOSHOP_VERSION' ) && function_exists( 'jigoshop_get_page_id' ) ) {
			$ecommerce_plugin = _x( 'Jigoshop', 'plugin name', 'rocket' );
		} elseif ( defined( 'WPSHOP_VERSION' ) && class_exists( 'wpshop_tools' ) && method_exists( 'wpshop_tools', 'get_page_id' ) ) {
			$ecommerce_plugin = _x( 'WP-Shop', 'plugin name', 'rocket' );
		}

		if ( ! empty( $ecommerce_plugin ) ) {
			$reject_uri_desc .= sprintf(
					// translators: %1$s = opening <a> tag, %2$s = plugin name, %3$s closing </a> tag.
					__( '<br>Cart, checkout and "my account" pages set in <strong>%1$s%2$s%3$s</strong> will be detected and never cached by default.', 'rocket' ),
					'<a href="' . esc_url( $ecommerce_beacon['url'] ) . '" data-beacon-article="' . esc_attr( $ecommerce_beacon['id'] ) . '" target="_blank">',
					$ecommerce_plugin,
					'</a>'
			);
		}

		$this->settings->add_settings_sections(
			[
				'cache_reject_uri_section'     => [
					'title'       => __( 'Never Cache URL(s)', 'rocket' ),
					'type'        => 'fields_container',
					// translators: %1$s = opening <a> tag, %2$s = closing </a> tag.
					'description' => $reject_uri_desc,
					'help'        => [
						'id'  => $this->get_beacon_suggest( 'never_cache', $this->locale ),
						'url' => $never_cache_beacon['url'],
					],
					'page'        => 'advanced_cache',
				],
				'cache_reject_cookies_section' => [
					'title' => __( 'Never Cache Cookies', 'rocket' ),
					'type'  => 'fields_container',
					'page'  => 'advanced_cache',
				],
				'cache_reject_ua_section'      => [
					'title' => __( 'Never Cache User Agent(s)', 'rocket' ),
					'type'  => 'fields_container',
					'page'  => 'advanced_cache',
				],
				'cache_purge_pages_section'    => [
					'title' => __( 'Always Purge URL(s)', 'rocket' ),
					'type'  => 'fields_container',
					'help'  => [
						'id'  => $this->get_beacon_suggest( 'always_purge_section', $this->locale ),
						'url' => $always_purge_beacon['url'],
					],
					'page'  => 'advanced_cache',
				],
				'cache_query_strings_section'  => [
					'title'       => __( 'Cache Query String(s)', 'rocket' ),
					'type'        => 'fields_container',
					// translators: %1$s = opening <a> tag, %2$s = closing </a> tag.
					'description' => sprintf( __( '%1$sCache for query strings%2$s enables you to force caching for specific GET parameters.', 'rocket' ), '<a href="' . esc_url( $cache_query_strings_beacon['url'] ) . '" data-beacon-article="' . esc_attr( $cache_query_strings_beacon['id'] ) . '" target="_blank">', '</a>' ),
					'help'        => [
						'id'  => $this->get_beacon_suggest( 'query_strings', $this->locale ),
						'url' => $cache_query_strings_beacon['url'],
					],
					'page'        => 'advanced_cache',
				],
			]
		);

		$this->settings->add_settings_fields(
			[
				'cache_reject_uri'     => [
					'type'              => 'textarea',
					'description'       => __( 'Specify URLs of pages or posts that should never be cached (one per line)', 'rocket' ),
					'helper'            => __( 'The domain part of the URL will be stripped automatically.<br>Use (.*) wildcards to address multiple URLs under a given path.', 'rocket' ),
					'placeholder'       => '/members/(.*)',
					'section'           => 'cache_reject_uri_section',
					'page'              => 'advanced_cache',
					'default'           => [],
					'sanitize_callback' => 'sanitize_textarea',
				],
				'cache_reject_cookies' => [
					'type'              => 'textarea',
					'description'       => __( 'Specify the IDs of cookies that, when set in the visitor\'s browser, should prevent a page from getting cached (one per line)', 'rocket' ),
					'section'           => 'cache_reject_cookies_section',
					'page'              => 'advanced_cache',
					'default'           => [],
					'sanitize_callback' => 'sanitize_textarea',
				],
				'cache_reject_ua'      => [
					'type'              => 'textarea',
					'description'       => __( 'Specify user agent strings that should never see cached pages (one per line)', 'rocket' ),
					'helper'            => __( 'Use (.*) wildcards to detect parts of UA strings.', 'rocket' ),
					'placeholder'       => '(.*)Mobile(.*)Safari(.*)',
					'section'           => 'cache_reject_ua_section',
					'page'              => 'advanced_cache',
					'default'           => [],
					'sanitize_callback' => 'sanitize_textarea',
				],
				'cache_purge_pages'    => [
					'type'              => 'textarea',
					'description'       => __( 'Specify URLs you always want purged from cache whenever you update any post or page (one per line)', 'rocket' ),
					'helper'            => __( 'The domain part of the URL will be stripped automatically.<br>Use (.*) wildcards to address multiple URLs under a given path.', 'rocket' ),
					'section'           => 'cache_purge_pages_section',
					'page'              => 'advanced_cache',
					'default'           => [],
					'sanitize_callback' => 'sanitize_textarea',
				],
				'cache_query_strings'  => [
					'type'              => 'textarea',
					'description'       => __( 'Specify query strings for caching (one per line)', 'rocket' ),
					'section'           => 'cache_query_strings_section',
					'page'              => 'advanced_cache',
					'default'           => [],
					'sanitize_callback' => 'sanitize_textarea',
				],
			]
		);
	}

	/**
	 * Registers Database section
	 *
	 * @since 3.0
	 * @author Remy Perona
	 *
	 * @return void
	 */
	private function database_section() {
		$total                 = array();
		$database_optimization = new \Rocket_Database_Optimization();

		foreach ( array_keys( $database_optimization->get_options() ) as $key ) {
			$total[ $key ] = $database_optimization->count_cleanup_items( $key );
		}

		$this->settings->add_page_section(
			'database',
			[
				'title'            => __( 'Database', 'rocket' ),
				'menu_description' => __( 'Optimize, reduce bloat', 'rocket' ),
			]
		);

		$database_beacon = $this->get_beacon_suggest( 'slow_admin', $this->locale );

		$this->settings->add_settings_sections(
			[
				'post_cleanup_section'       => [
					'title'       => __( 'Post Cleanup', 'rocket' ),
					'type'        => 'fields_container',
					'description' => __( 'Post revisions and drafts will be permanently deleted. Do not use this option if you need to retain revisions or drafts.', 'rocket' ),
					'help'        => [
						'id'  => $this->get_beacon_suggest( 'cleanup', $this->locale ),
						'url' => $database_beacon['url'],
					],
					'page'        => 'database',
				],
				'comments_cleanup_section'   => [
					'title'       => __( 'Comments Cleanup', 'rocket' ),
					'type'        => 'fields_container',
					'description' => __( 'Spam and trashed comments will be permanently deleted.', 'rocket' ),
					'page'        => 'database',
				],
				'transients_cleanup_section' => [
					'title'       => __( 'Transients Cleanup', 'rocket' ),
					'type'        => 'fields_container',
					'description' => __( 'Transients are temporary options; they are safe to remove. They will be automatically regenerated as your plugins require them.', 'rocket' ),
					'page'        => 'database',
				],
				'database_cleanup_section'   => [
					'title'       => __( 'Database Cleanup', 'rocket' ),
					'type'        => 'fields_container',
					'description' => __( 'Reduces overhead of database tables', 'rocket' ),
					'page'        => 'database',
				],
				'schedule_cleanup_section'   => [
					'title' => __( 'Automatic cleanup', 'rocket' ),
					'type'  => 'fields_container',
					'page'  => 'database',
				],
			]
		);

		$this->settings->add_settings_fields(
			[
				'database_revisions'          => [
					'type'              => 'checkbox',
					'label'             => __( 'Revisions', 'rocket' ),
					// translators: %s is the number of revisions found in the database. It's a formatted number, don't use %d.
					'description'       => sprintf( _n( '%s revision in your database.', '%s revisions in your database.', $total['database_revisions'], 'rocket' ), number_format_i18n( $total['database_revisions'] ) ),
					'section'           => 'post_cleanup_section',
					'page'              => 'database',
					'default'           => 0,
					'sanitize_callback' => 'sanitize_checkbox',
				],
				'database_auto_drafts'        => [
					'type'              => 'checkbox',
					'label'             => __( 'Auto Drafts', 'rocket' ),
					// translators: %s is the number of revisions found in the database. It's a formatted number, don't use %d.
					'description'       => sprintf( _n( '%s draft in your database.', '%s drafts in your database.', $total['database_auto_drafts'], 'rocket' ), number_format_i18n( $total['database_auto_drafts'] ) ),
					'section'           => 'post_cleanup_section',
					'page'              => 'database',
					'default'           => 0,
					'sanitize_callback' => 'sanitize_checkbox',
				],
				'database_trashed_posts'      => [
					'type'              => 'checkbox',
					'label'             => __( 'Trashed Posts', 'rocket' ),
					// translators: %s is the number of revisions found in the database. It's a formatted number, don't use %d.
					'description'       => sprintf( _n( '%s trashed post in your database.', '%s trashed posts in your database.', $total['database_trashed_posts'], 'rocket' ), $total['database_trashed_posts'] ),
					'section'           => 'post_cleanup_section',
					'page'              => 'database',
					'default'           => 0,
					'sanitize_callback' => 'sanitize_checkbox',
				],
				'database_spam_comments'      => [
					'type'              => 'checkbox',
					'label'             => __( 'Spam Comments', 'rocket' ),
					// translators: %s is the number of revisions found in the database. It's a formatted number, don't use %d.
					'description'       => sprintf( _n( '%s spam comment in your database.', '%s spam comments in your database.', $total['database_spam_comments'], 'rocket' ), number_format_i18n( $total['database_spam_comments'] ) ),
					'section'           => 'comments_cleanup_section',
					'page'              => 'database',
					'default'           => 0,
					'sanitize_callback' => 'sanitize_checkbox',
				],
				'database_trashed_comments'   => [
					'type'              => 'checkbox',
					'label'             => __( 'Trashed Comments', 'rocket' ),
					// translators: %s is the number of revisions found in the database. It's a formatted number, don't use %d.
					'description'       => sprintf( _n( '%s trashed comment in your database.', '%s trashed comments in your database.', $total['database_trashed_comments'], 'rocket' ), number_format_i18n( $total['database_trashed_comments'] ) ),
					'section'           => 'comments_cleanup_section',
					'page'              => 'database',
					'default'           => 0,
					'sanitize_callback' => 'sanitize_checkbox',
				],
				'database_expired_transients' => [
					'type'              => 'checkbox',
					'label'             => __( 'Expired transients', 'rocket' ),
					// translators: %s is the number of revisions found in the database. It's a formatted number, don't use %d.
					'description'       => sprintf( _n( '%s expired transient in your database.', '%s expired transients in your database.', $total['database_expired_transients'], 'rocket' ), number_format_i18n( $total['database_expired_transients'] ) ),
					'section'           => 'transients_cleanup_section',
					'page'              => 'database',
					'default'           => 0,
					'sanitize_callback' => 'sanitize_checkbox',
				],
				'database_all_transients'     => [
					'type'              => 'checkbox',
					'label'             => __( 'All transients', 'rocket' ),
					// translators: %s is the number of revisions found in the database. It's a formatted number, don't use %d.
					'description'       => sprintf( _n( '%s transient in your database.', '%s transients in your database.', $total['database_all_transients'], 'rocket' ), number_format_i18n( $total['database_all_transients'] ) ),
					'section'           => 'transients_cleanup_section',
					'page'              => 'database',
					'default'           => 0,
					'sanitize_callback' => 'sanitize_checkbox',
				],
				'database_optimize_tables'    => [
					'type'              => 'checkbox',
					'label'             => __( 'Optimize Tables', 'rocket' ),
					// translators: %s is the number of revisions found in the database. It's a formatted number, don't use %d.
					'description'       => sprintf( _n( '%s table to optimize in your database.', '%s tables to optimize in your database.', $total['database_optimize_tables'], 'rocket' ), number_format_i18n( $total['database_optimize_tables'] ) ),
					'section'           => 'database_cleanup_section',
					'page'              => 'database',
					'default'           => 0,
					'sanitize_callback' => 'sanitize_checkbox',
				],
				'schedule_automatic_cleanup'  => [
					'container_class'   => [
						'wpr-isParent',
					],
					'type'              => 'checkbox',
					'label'             => __( 'Schedule Automatic Cleanup', 'rocket' ),
					'description'       => '',
					'section'           => 'schedule_cleanup_section',
					'page'              => 'database',
					'default'           => 0,
					'sanitize_callback' => 'sanitize_checkbox',
				],
				'automatic_cleanup_frequency' => [
					'container_class'   => [
						'wpr-field--children',
					],
					'type'              => 'select',
					'label'             => __( 'Frequency', 'rocket' ),
					'description'       => '',
					'parent'            => 'schedule_automatic_cleanup',
					'section'           => 'schedule_cleanup_section',
					'page'              => 'database',
					'default'           => 'daily',
					'sanitize_callback' => 'sanitize_text_field',
					'choices'           => [
						'daily'   => __( 'Daily', 'rocket' ),
						'weekly'  => __( 'Weekly', 'rocket' ),
						'monthly' => __( 'Monthly', 'rocket' ),
					],
				],
			]
		);
	}

	/**
	 * Registers CDN section
	 *
	 * @since 3.0
	 * @author Remy Perona
	 *
	 * @return void
	 */
	private function cdn_section() {
		$this->settings->add_page_section(
			'page_cdn',
			[
				'title'            => __( 'CDN', 'rocket' ),
				'menu_description' => __( 'Integrate your CDN', 'rocket' ),
			]
		);

		$cdn_beacon         = $this->get_beacon_suggest( 'cdn', $this->locale );
		$cdn_exclude_beacon = $this->get_beacon_suggest( 'exclude_cdn', $this->locale );

		$this->settings->add_settings_sections(
			[
				'cdn_section'         => [
					'title'       => __( 'CDN', 'rocket' ),
					'type'        => 'fields_container',
					'description' => __( 'All URLs of static files (CSS, JS, images) will be rewritten to the CNAME(s) you provide.', 'rocket' ),
					'help'        => [
						'id'  => $this->get_beacon_suggest( 'cdn_section', $this->locale ),
						'url' => $cdn_beacon['url'],
					],
					'page'        => 'page_cdn',
				],
				'cnames_section'      => [
					'type' => 'nocontainer',
					'page' => 'page_cdn',
				],
				'exclude_cdn_section' => [
					'title' => __( 'Exclude files from CDN', 'rocket' ),
					'type'  => 'fields_container',
					'help'  => [
						'id'  => $cdn_exclude_beacon['id'],
						'url' => $cdn_exclude_beacon['url'],
					],
					'page'  => 'page_cdn',
				],
			]
		);

		$this->settings->add_settings_fields(
			[
				'cdn'              => [
					'type'              => 'checkbox',
					'label'             => __( 'Enable Content Delivery Network', 'rocket' ),
					'section'           => 'cdn_section',
					'page'              => 'page_cdn',
					'default'           => 0,
					'sanitize_callback' => 'sanitize_checkbox',
				],
				'cdn_cnames'       => [
					'type'        => 'cnames',
					'label'       => __( 'CDN CNAME(s)', 'rocket' ),
					'description' => __( 'Specify the CNAME(s) below', 'rocket' ),
					'default'     => [],
					'section'     => 'cnames_section',
					'page'        => 'page_cdn',
				],
				'cdn_reject_files' => [
					'type'              => 'textarea',
					'description'       => __( 'Specify URL(s) of files that should not get served via CDN', 'rocket' ),
					'helper'            => __( 'The domain part of the URL will be stripped automatically.<br>Use (.*) wildcards to exclude all files of a given file type located at a specific path.', 'rocket' ),
					'placeholder'       => '/wp-content/plugins/some-plugins/(.*).css',
					'section'           => 'exclude_cdn_section',
					'page'              => 'page_cdn',
					'default'           => [],
					'sanitize_callback' => 'sanitize_textarea',
				],
			]
		);
	}

	/**
	 * Registers Add-ons section
	 *
	 * @since 3.0
	 * @author Remy Perona
	 *
	 * @return void
	 */
	private function addons_section() {
		$this->settings->add_page_section(
			'addons',
			[
				'title'            => __( 'Add-ons', 'rocket' ),
				'menu_description' => __( 'Add more features', 'rocket' ),
			]
		);

		if ( apply_filters( 'rocket_display_varnish_options_tab', true ) ) {
			$this->settings->add_settings_sections(
				[
					'one_click' => [
						'title'       => __( 'One-click Rocket Add-ons', 'rocket' ),
						'description' => __( 'One-Click Add-ons are features extending available options without configuration needed. Switch the option "on" to enable from this screen.', 'rocket' ),
						'type'        => 'addons_container',
						'page'        => 'addons',
					],
				]
			);
		}

		$this->settings->add_settings_sections(
			[
				'addons' => [
					'title'       => __( 'Rocket Add-ons', 'rocket' ),
					'description' => __( 'Rocket Add-ons are complementary features extending available options.', 'rocket' ),
					'type'        => 'addons_container',
					'page'        => 'addons',
				],
			]
		);

		$this->settings->add_settings_fields(
			[
				'google_analytics_cache' => [
					'type'              => 'one_click_addon',
					'label'             => __( 'Google Tracking', 'rocket' ),
					'logo'              => [
						'url'    => WP_ROCKET_ASSETS_IMG_URL . 'logo-google-analytics.svg',
						'width'  => 153,
						'height' => 111,
					],
					'title'             => __( 'Improve browser caching for Google Analytics and Google Tag Manager', 'rocket' ),
					'description'       => __( 'WP Rocket will host these Google scripts locally on your server to help satisfy the PageSpeed recommendation for <em>Leverage browser caching</em>.', 'rocket' ),
					'section'           => 'one_click',
					'page'              => 'addons',
					'default'           => 0,
					'sanitize_callback' => 'sanitize_checkbox',
				],
			]
		);

		/**
		 * Allow to display the "Varnish" tab in the settings page
		 *
		 * @since 2.7
		 *
		 * @param bool $display true will display the "Varnish" tab.
		*/
		if ( apply_filters( 'rocket_display_varnish_options_tab', true ) ) {
			$varnish_beacon = $this->get_beacon_suggest( 'varnish', $this->locale );

			$this->settings->add_settings_fields(
				/**
				 * Filters the Varnish field settings data
				 *
				 * @since 3.0
				 * @author Remy Perona
				 *
				 * @param array $settings Field settings data.
				 */
				apply_filters( 'rocket_varnish_field_settings', [
					'varnish_auto_purge' => [
						'type'              => 'one_click_addon',
						'label'             => __( 'Varnish', 'rocket' ),
						'logo'              => [
							'url'    => WP_ROCKET_ASSETS_IMG_URL . 'logo-varnish.svg',
							'width'  => 152,
							'height' => 135,
						],
						'title'             => __( 'If Varnish runs on your server, you must activate this add-on.', 'rocket' ),
						// translators: %1$s = opening <a> tag, %2$s = closing </a> tag.
						'description'       => sprintf( __( 'Varnish cache will be purged each time WP Rocket clears its cache to ensure content is always up-to-date.<br>%1$sLearn more%2$s', 'rocket' ), '<a href="' . esc_url( $varnish_beacon['url'] ) . '" data-beacon-article="' . esc_attr( $varnish_beacon['id'] ) . '" target="_blank">', '</a>' ),
						'section'           => 'one_click',
						'page'              => 'addons',
						'default'           => 0,
						'sanitize_callback' => 'sanitize_textarea',
					],
				] )
			);
		}

		$this->settings->add_settings_fields(
			[
				'do_cloudflare' => [
					'type'              => 'rocket_addon',
					'label'             => __( 'Cloudflare', 'rocket' ),
					'logo'              => [
						'url'    => WP_ROCKET_ASSETS_IMG_URL . 'logo-cloudflare2.svg',
						'width'  => 153,
						'height' => 51,
					],
					'title'             => __( 'Integrate your Cloudflare account with this add-on.', 'rocket' ),
					'description'       => __( 'Provide your account email, global API key, and domain to use options such as clearing the Cloudflare cache and enabling optimal settings with WP Rocket.', 'rocket' ),
					'section'           => 'addons',
					'page'              => 'addons',
					'default'           => 0,
					'sanitize_callback' => 'sanitize_textarea',
				],
			]
		);
	}

	/**
	 * Registers Cloudflare section
	 *
	 * @since 3.0
	 * @author Remy Perona
	 *
	 * @return void
	 */
	private function cloudflare_section() {
		$this->settings->add_page_section(
			'cloudflare',
			[
				'title'            => __( 'Cloudflare', 'rocket' ),
				'menu_description' => '',
				'class'            => [
					'wpr-cloudflareToggle',
				],
			]
		);

		$this->settings->add_settings_sections(
			[
				'cloudflare_credentials' => [
					'type'  => 'fields_container',
					'title' => __( 'Cloudflare credentials', 'rocket' ),
					'help'  => [
						'id'  => $this->get_beacon_suggest( 'cloudflare_credentials', $this->locale ),
						'url' => '',
					],
					'page'  => 'cloudflare',
				],
				'cloudflare_settings'    => [
					'type'  => 'fields_container',
					'title' => __( 'Cloudflare settings', 'rocket' ),
					'help'  => [
						'id'  => $this->get_beacon_suggest( 'cloudflare_settings', $this->locale ),
						'url' => '',
					],
					'page'  => 'cloudflare',
				],
			]
		);

		if ( ! defined( 'WP_ROCKET_CF_API_KEY_HIDDEN' ) || ! WP_ROCKET_CF_API_KEY_HIDDEN ) {
			$this->settings->add_settings_fields(
				[
					'cloudflare_api_key' => [
						'label'       => _x( 'Global API key:', 'Cloudflare', 'rocket' ),
						'description' => sprintf( '<a href="%1$s" target="_blank">%2$s</a>', esc_url( __( 'https://support.cloudflare.com/hc/en-us/articles/200167836-Where-do-I-find-my-Cloudflare-API-key-', 'rocket' ) ), _x( 'Find your API key', 'Cloudflare', 'rocket' ) ),
						'default'     => '',
						'section'     => 'cloudflare_credentials',
						'page'        => 'cloudflare',
					],
				]
			);
		}

		$this->settings->add_settings_fields(
			[
				'cloudflare_email'            => [
					'label'           => _x( 'Account email', 'Cloudflare', 'rocket' ),
					'default'         => '',
					'container_class'   => [
						'wpr-field--split',
					],
					'section'         => 'cloudflare_credentials',
					'page'            => 'cloudflare',
				],
				'cloudflare_zone_id'          => [
					'label'           => _x( 'Zone ID', 'Cloudflare', 'rocket' ),
					'default'         => '',
					'container_class'   => [
						'wpr-field--split',
					],
					'section'         => 'cloudflare_credentials',
					'page'            => 'cloudflare',
				],
				'cloudflare_devmode'          => [
					'type'              => 'sliding_checkbox',
					'label'             => __( 'Development mode', 'rocket' ),
					// translators: %1$s = link opening tag, %2$s = link closing tag.
					'description'       => sprintf( __( 'Temporarily activate development mode on your website. This setting will automatically turn off after 3 hours. %1$sLearn more%2$s', 'rocket' ), '<a href="https://support.cloudflare.com/hc/en-us/articles/200168246" target="_blank">', '</a>' ),
					'default'           => 0,
					'section'           => 'cloudflare_settings',
					'page'              => 'cloudflare',
					'sanitize_callback' => 'sanitize_checkbox',
				],
				'cloudflare_auto_settings'    => [
					'type'              => 'sliding_checkbox',
					'label'             => __( 'Optimal settings', 'rocket' ),
					'description'       => __( 'Automatically enhances your Cloudflare configuration for speed, performance grade and compatibility.', 'rocket' ),
					'default'           => 0,
					'section'           => 'cloudflare_settings',
					'page'              => 'cloudflare',
					'sanitize_callback' => 'sanitize_checkbox',
				],
				'cloudflare_protocol_rewrite' => [
					'type'              => 'sliding_checkbox',
					'label'             => __( 'Relative protocol', 'rocket' ),
					'description'       => __( 'Should only be used with Cloudflare\'s flexible SSL feature. URLs of static files (CSS, JS, images) will be rewritten to use // instead of http:// or https://.', 'rocket' ),
					'default'           => 0,
					'section'           => 'cloudflare_settings',
					'page'              => 'cloudflare',
					'sanitize_callback' => 'sanitize_checkbox',
				],
			]
		);
	}

	/**
	 * Sets hidden fields
	 *
	 * @since 3.0
	 * @author Remy Perona
	 *
	 * @return void
	 */
	private function hidden_fields() {
		$this->settings->add_hidden_settings_fields(
			[
				'consumer_key',
				'consumer_email',
				'secret_key',
				'license',
				'secret_cache_key',
				'minify_css_key',
				'minify_js_key',
				'version',
				'cloudflare_old_settings',
				'sitemap_preload_url_crawl',
			]
		);
	}

	/**
	 * Add Tools section to navigation
	 *
	 * @since 3.0
	 * @author Remy Perona
	 *
	 * @param array $navigation Array of menu items.
	 * @return array
	 */
	public function add_menu_tools_page( $navigation ) {
		$navigation['tools'] = [
			'id'               => 'tools',
			'title'            => __( 'Tools', 'rocket' ),
			'menu_description' => __( 'Import, Export, Rollback', 'rocket' ),
		];

		return $navigation;
	}

	/**
	 * Returns the IDs for the HelpScout docs for the corresponding section and language.
	 *
	 * @since 3.0
	 * @author Remy Perona
	 *
	 * @param string $doc_id   Section identifier.
	 * @param string $lang     Documentation language.
	 *
	 * @return string
	 */
	private function get_beacon_suggest( $doc_id, $lang = 'en' ) {
		$suggest = [
			'faq'                    => [
				'en' => [
					[
						'id'    => '5569b671e4b027e1978e3c51',
						'url'   => 'https://docs.wp-rocket.me/article/99-pages-are-not-cached-or-css-and-js-minification-are-not-working/?utm_source=wp_plugin&utm_medium=wp_rocket',
						'title' => 'Pages Are Not Cached or CSS and JS Minification Are Not Working',
					],
					[
						'id'    => '556778c8e4b01a224b426fad',
						'url'   => 'https://docs.wp-rocket.me/article/85-google-page-speed-grade-does-not-improve/?utm_source=wp_plugin&utm_medium=wp_rocket',
						'title' => 'Google PageSpeed Grade does not Improve',
					],
					[
						'id'    => '556ef48ce4b01a224b428691',
						'url'   => 'https://docs.wp-rocket.me/article/106-my-site-is-broken/?utm_source=wp_plugin&utm_medium=wp_rocket',
						'title' => 'My Site Is Broken',
					],
					[
						'id'    => '54205957e4b099def9b55df0',
						'url'   => 'https://docs.wp-rocket.me/article/19-resolving-issues-with-file-optimization/?utm_source=wp_plugin&utm_medium=wp_rocket',
						'title' => 'Resolving Issues with File Optimization',
					],
				],
				'fr' => [
					[
						'id'    => '5697d2dc9033603f7da31041',
						'url'   => 'https://fr.docs.wp-rocket.me/article/264-les-pages-ne-sont-pas-mises-en-cache-ou-la-minification-css-et-js-ne-fonctionne-pas/?utm_source=wp_plugin&utm_medium=wp_rocket',
						'title' => 'Les pages ne sont pas mises en cache, ou la minification CSS et JS ne fonctionne pas',
					],
					[
						'id'    => '569564dfc69791436155e0b0',
						'url'   => 'https://fr.docs.wp-rocket.me/article/218-la-note-google-page-speed-ne-sameliore-pas/?utm_source=wp_plugin&utm_medium=wp_rocket',
						'title' => "La note Google Page Speed ne s'améliore pas",
					],
					[
						'id'    => '5697d03bc69791436155ed69',
						'url'   => 'https://fr.docs.wp-rocket.me/article/263-site-casse/?utm_source=wp_plugin&utm_medium=wp_rocket',
						'title' => 'Mon site est cassé',
					],
					[
						'id'    => '56967d73c69791436155e637',
						'url'   => 'https://fr.docs.wp-rocket.me/article/241-problemes-minification/?utm_source=wp_plugin&utm_medium=wp_rocket',
						'title' => "Résoudre les problèmes avec l'optimisation des fichiers",
					],
				],
			],
			'user_cache_section'     => [
				'en' => '56b55ba49033600da1c0b687,587920b5c697915403a0e1f4,560c66b0c697917e72165a6d',
				'fr' => '56cb9ba990336008e9e9e3d9,5879230cc697915403a0e211,569410999033603f7da2fa94',
			],
			'user_cache'             => [
				'en' => [
					'id'  => '56b55ba49033600da1c0b687',
					'url' => 'https://docs.wp-rocket.me/article/313-user-cache/?utm_source=wp_plugin&utm_medium=wp_rocket',
				],
				'fr' => [
					'id'  => '56cb9ba990336008e9e9e3d9',
					'url' => 'https://fr.docs.wp-rocket.me/article/333-cache-utilisateurs-connectes/?utm_source=wp_plugin&utm_medium=wp_rocket',
				],
			],
			'mobile_cache_section'   => [
				'en' => '577a5f1f903360258a10e52a,5678aa76c697914361558e92,5745b9a6c697917290ddc715',
				'fr' => '589b17a02c7d3a784630b249,5a6b32830428632faf6233dc,58a480e5dd8c8e56bfa7b85c',
			],
			'mobile_cache'           => [
				'en' => [
					'id'  => '577a5f1f903360258a10e52a',
					'url' => 'https://docs.wp-rocket.me/article/708-mobile-caching/?utm_source=wp_plugin&utm_medium=wp_rocket',
				],
				'fr' => [
					'id'  => '589b17a02c7d3a784630b249',
					'url' => 'https://fr.docs.wp-rocket.me/article/934-mise-en-cache-pour-mobile/?utm_source=wp_plugin&utm_medium=wp_rocket',
				],
			],
			'cache_ssl'              => [
				'en' => [
					'id'  => '56c24fd3903360436857f1ed',
					'url' => 'https://docs.wp-rocket.me/article/314-using-ssl-with-wp-rocket/?utm_source=wp_plugin&utm_medium=wp_rocket',
				],
				'fr' => [
					'id'  => '56cb9d24c6979102ccfc801c',
					'url' => 'https://fr.docs.wp-rocket.me/article/335-utiliser-ssl-wp-rocket/?utm_source=wp_plugin&utm_medium=wp_rocket',
				],
			],
			'cache_lifespan'         => [
				'en' => [
					'id'  => '555c7e9ee4b027e1978e17a5',
					'url' => 'https://docs.wp-rocket.me/article/78-how-often-is-the-cache-updated/?utm_source=wp_plugin&utm_medium=wp_rocket',
				],
				'fr' => [
					'id'  => '568f7df49033603f7da2ec72',
					'url' => 'https://fr.docs.wp-rocket.me/article/171-intervalle-cache/?utm_source=wp_plugin&utm_medium=wp_rocket',
				],
			],
			'cache_lifespan_section' => [
				'en' => '555c7e9ee4b027e1978e17a5,5922fd0e0428634b4a33552c',
				'fr' => '568f7df49033603f7da2ec72,598080e1042863033a1b890e',
			],
			'nonce'                  => [
				'en' => [
					'id'  => '5922fd0e0428634b4a33552c',
					'url' => 'https://docs.wp-rocket.me/article/975-nonces-and-cache-lifespan/?utm_source=wp_plugin&utm_medium=wp_rocket',
				],
				'fr' => [
					'id'  => '598080e1042863033a1b890e',
					'url' => 'https://fr.docs.wp-rocket.me/article/1015-nonces-delai-nettoyage-cache/?utm_source=wp_plugin&utm_medium=wp_rocket',
				],
			],
			'basic_section'          => [
				'en' => '55231415e4b0221aadf25676,588286b32c7d3a4a60b95b6c,58869c492c7d3a7846303a3d',
				'fr' => '569568269033603f7da30334,58e3be72dd8c8e5c57311c6e,59b7f049042863033a1cc5d0',
			],
			'css_section'            => [
				'en' => '54205957e4b099def9b55df0,5419ec47e4b099def9b5565f,5578cfbbe4b027e1978e6bb1,5569b671e4b027e1978e3c51,5923772c2c7d3a074e8ab8b9',
				'fr' => '56967d73c69791436155e637,56967e80c69791436155e646,56957209c69791436155e0f6,5697d2dc9033603f7da31041593fec6d2c7d3a0747cddb93',
			],
			'js_section'             => [
				'en' => '54205957e4b099def9b55df0,5419ec47e4b099def9b5565f,5578cfbbe4b027e1978e6bb1,587904cf90336009736c678e,54b9509de4b07997ea3f27c7,59236dfb0428634b4a3358f9',
				'fr' => '56967d73c69791436155e637,56967e80c69791436155e646,56957209c69791436155e0f6,58a337c12c7d3a576d352cde,56967eebc69791436155e649,593fe9882c7d3a0747cddb77',
			],
			'remove_query_strings'   => [
				'en' => [
					'id'  => '55231415e4b0221aadf25676',
					'url' => 'https://docs.wp-rocket.me/article/56-remove-query-string-from-static-resources/?utm_source=wp_plugin&utm_medium=wp_rocket',
				],
				'fr' => [
					'id'  => '569568269033603f7da30334',
					'url' => 'https://fr.docs.wp-rocket.me/article/219-supprimer-les-chaines-de-requetes-sur-les-ressources-statiques/?utm_source=wp_plugin&utm_medium=wp_rocket',
				],
			],
			'file_optimization'      => [
				'en' => [
					'id'  => '54205957e4b099def9b55df0',
					'url' => 'https://docs.wp-rocket.me/article/19-resolving-issues-with-file-optimization/?utm_source=wp_plugin&utm_medium=wp_rocket',
				],
				'fr' => [
					'id'  => '56967d73c69791436155e637',
					'url' => 'https://fr.docs.wp-rocket.me/article/241-problemes-minification/?utm_source=wp_plugin&utm_medium=wp_rocket',
				],
			],
			'combine'                => [
				'en' => [
					'id'  => '596eaf7d2c7d3a73488b3661',
					'url' => 'https://docs.wp-rocket.me/article/1009-configuration-for-http-2/?utm_source=wp_plugin&utm_medium=wp_rocket',
				],
				'fr' => [
					'id'  => '59a418ad042863033a1c572e',
					'url' => 'https://fr.docs.wp-rocket.me/article/1018-configuration-http-2/?utm_source=wp_plugin&utm_medium=wp_rocket',
				],
			],
			'defer'                  => [
				'en' => [
					'id'  => '5578cfbbe4b027e1978e6bb1',
					'url' => 'https://docs.wp-rocket.me/article/108-render-blocking-javascript-and-css-pagespeed/?utm_source=wp_plugin&utm_medium=wp_rocket',
				],
				'fr' => [
					'id'  => '56957209c69791436155e0f6',
					'url' => 'https://fr.docs.wp-rocket.me/article/230-javascript-et-css-bloquant-le-rendu-pagespeed/?utm_source=wp_plugin&utm_medium=wp_rocket',
				],
			],
			'lazyload'               => [
				'en' => [
					'id'  => '54b85754e4b0512429883a86',
					'url' => 'https://docs.wp-rocket.me/article/38-lazyload-plugin-compatibility/?utm_source=wp_plugin&utm_medium=wp_rocket',
				],
				'fr' => [
					'id'  => '56967a859033603f7da30858',
					'url' => 'https://fr.docs.wp-rocket.me/article/237-compatibilite-des-extensions-avec-le-lazyload/?utm_source=wp_plugin&utm_medium=wp_rocket',
				],
			],
			'lazyload_section'       => [
				'en' => '54b85754e4b0512429883a86,5418c792e4b0e7b8127bed99,569ec4a69033603f7da32c93,5419e246e4b099def9b5561e,5a299b332c7d3a1a640cb402',
				'fr' => '56967a859033603f7da30858,56967952c69791436155e60a,56cb9c9d90336008e9e9e3dc,569676ea9033603f7da3083d,5a3a66f52c7d3a1943676524',
			],
			'sitemap_preload'        => [
				'en' => '541780fde4b005ed2d11784c,5a71c8ab2c7d3a4a4198a9b3,55b282ede4b0b0593824f852',
				'fr' => '5693d582c69791436155d645',
			],
			'preload_bot'            => [
				'en' => '541780fde4b005ed2d11784c,55b282ede4b0b0593824f852,559113eae4b027e1978eba11',
				'fr' => '5693d582c69791436155d645,569433d1c69791436155d99c',
			],
			'bot'                    => [
				'en' => [
					'id'  => '541780fde4b005ed2d11784c',
					'url' => 'https://docs.wp-rocket.me/article/8-how-the-cache-is-preloaded/?utm_source=wp_plugin&utm_medium=wp_rocket',
				],
				'fr' => [
					'id'  => '5693d582c69791436155d645',
					'url' => 'https://fr.docs.wp-rocket.me/article/188-comment-est-pre-charge-le-cache/?utm_source=wp_plugin&utm_medium=wp_rocket',
				],
			],
			'dns_prefetch'           => [
				'en' => '541780fde4b005ed2d11784c',
				'fr' => '5693d582c69791436155d645',
			],
			'never_cache'            => [
				'en' => '5519ab03e4b061031402119f,559110d0e4b027e1978eba09,56b55ba49033600da1c0b687,553ac7bfe4b0eb143c62af44,587920b5c697915403a0e1f4,5569b671e4b027e1978e3c51',
				'fr' => '56941c0cc69791436155d8ab,56943395c69791436155d99a,56cb9ba990336008e9e9e3d9,56942fc3c69791436155d987,5879230cc697915403a0e211,5697d2dc9033603f7da31041',
			],
			'always_purge_section'   => [
				'en' => '555c7e9ee4b027e1978e17a,55151406e4b0610314020a3f,5632858890336002f86d903e,5792c0c1903360293603896b',
				'fr' => '568f7df49033603f7da2ec72,5694194d9033603f7da2fb00,56951208c69791436155de2a,57a4a0c3c697910783242008',
			],
			'query_strings'          => [
				'en' => '590a83610428634b4a32d52c',
				'fr' => '597a04fd042863033a1b6da4',
			],
			'ecommerce'              => [
				'en' => [
					'id'  => '555c619ce4b027e1978e1767',
					'url' => 'https://docs.wp-rocket.me/article/75-is-wp-rocket-compatible-with-e-commerce-plugins/?utm_source=wp_plugin&utm_medium=wp_rocket',
				],
				'fr' => [
					'id'  => '568f8291c69791436155caea',
					'url' => 'https://fr.docs.wp-rocket.me/article/176-compatibilite-extensions-e-commerce/?utm_source=wp_plugin&utm_medium=wp_rocket',
				],
			],
			'cache_query_strings'    => [
				'en' => [
					'id'  => '590a83610428634b4a32d52c',
					'url' => 'https://docs.wp-rocket.me/article/971-caching-query-strings/?utm_source=wp_plugin&utm_medium=wp_rocket',
				],
				'fr' => [
					'id'  => '597a04fd042863033a1b6da4',
					'url' => 'https://fr.docs.wp-rocket.me/article/1014-cache-query-strings/?utm_source=wp_plugin&utm_medium=wp_rocket',
				],
			],
			'exclude_cache'          => [
				'en' => [
					'id'  => '5519ab03e4b061031402119f',
					'url' => 'https://docs.wp-rocket.me/article/54-exclude-pages-from-the-cache/?utm_source=wp_plugin&utm_medium=wp_rocket',
				],
				'fr' => [
					'id'  => '56941c0cc69791436155d8ab',
					'url' => 'https://fr.docs.wp-rocket.me/article/196-exclure-pages-cache/?utm_source=wp_plugin&utm_medium=wp_rocket',
				],
			],
			'always_purge'           => [
				'en' => [
					'id'  => '555c7e9ee4b027e1978e17a5',
					'url' => 'https://docs.wp-rocket.me/article/78-how-often-is-the-cache-updated/?utm_source=wp_plugin&utm_medium=wp_rocket',
				],
				'fr' => [
					'id'  => '568f7df49033603f7da2ec72',
					'url' => 'https://fr.docs.wp-rocket.me/article/171-intervalle-cache/?utm_source=wp_plugin&utm_medium=wp_rocket',
				],
			],
			'cleanup'                => [
				'en' => '55dcaa28e4b01d7a6a9bd373,578cd762c6979160ca1441cd,5569d11ae4b01a224b427725',
				'fr' => '5697cebbc69791436155ed5e,58b6e7a0dd8c8e56bfa819f5,5697cd85c69791436155ed50',
			],
			'slow_admin'             => [
				'en' => [
					'id'  => '55dcaa28e4b01d7a6a9bd373',
					'url' => 'https://docs.wp-rocket.me/article/121-wp-admin-area-is-slow/?utm_source=wp_plugin&utm_medium=wp_rocket',
				],
				'fr' => [
					'id'  => '5697cebbc69791436155ed5e',
					'url' => 'https://fr.docs.wp-rocket.me/article/260-la-zone-d-administration-wp-est-lente/?utm_source=wp_plugin&utm_medium=wp_rocket',
				],
			],
			'cdn_section'            => [
				'en' => '54c7fa3de4b0512429885b5c,54205619e4b0e7b8127bf849,54a6d578e4b047ebb774a687,56b2b4459033603f7da37acf,566f749f9033603f7da28459,5434667fe4b0310ce5ee867a',
				'fr' => '5696830b9033603f7da308ac,5696837e9033603f7da308ae,569685749033603f7da308c0,57a4961190336059d4edc9d8,5697d5f8c69791436155ed8e,569684d29033603f7da308b9',
			],
			'cdn'                    => [
				'en' => [
					'id'  => '54c7fa3de4b0512429885b5c',
					'url' => 'https://docs.wp-rocket.me/article/42-using-wp-rocket-with-a-cdn/?utm_source=wp_plugin&utm_medium=wp_rocket',
				],
				'fr' => [
					'id'  => '5696830b9033603f7da308ac',
					'url' => 'https://fr.docs.wp-rocket.me/article/246-utiliser-wp-rocket-avec-un-cdn/?utm_source=wp_plugin&utm_medium=wp_rocket',
				],
			],
			'exclude_cdn'            => [
				'en' => [
					'id'  => '5434667fe4b0310ce5ee867a',
					'url' => 'https://docs.wp-rocket.me/article/24-resolving-issues-with-cdn-and-fonts-icons/?utm_source=wp_plugin&utm_medium=wp_rocket',
				],
				'fr' => [
					'id'  => '569684d29033603f7da308b9',
					'url' => 'https://fr.docs.wp-rocket.me/article/248-resoudre-des-problemes-avec-cdn-et-les-polices-icones/?utm_source=wp_plugin&utm_medium=wp_rocket',
				],
			],
			'cloudflare_credentials' => [
				'en' => '54205619e4b0e7b8127bf849',
				'fr' => '5696837e9033603f7da308ae',
			],
			'cloudflare_settings'    => [
				'en' => '54205619e4b0e7b8127bf849',
				'fr' => '5696837e9033603f7da308ae',
			],
			'varnish'                => [
				'en' => [
					'id'  => '56f48132c6979115a34095bd',
					'url' => 'https://docs.wp-rocket.me/article/493-using-varnish-with-wp-rocket/?utm_source=wp_plugin&utm_medium=wp_rocket',
				],
				'fr' => [
					'id'  => '56fd2f789033601d6683e574',
					'url' => 'https://fr.docs.wp-rocket.me/article/512-varnish-wp-rocket-2-7/?utm_source=wp_plugin&utm_medium=wp_rocket',
				],
			],
		];

		return isset( $suggest[ $doc_id ][ $lang ] ) ? $suggest[ $doc_id ][ $lang ] : $suggest[ $doc_id ]['en'];
	}
}<|MERGE_RESOLUTION|>--- conflicted
+++ resolved
@@ -96,7 +96,6 @@
 	/**
 	 * @inheritDoc
 	 */
-<<<<<<< HEAD
 	public static function get_subscribed_events() {
 		return [
 			'admin_menu'                                        => 'add_admin_page',
@@ -109,24 +108,6 @@
 			'pre_get_rocket_option_cache_mobile'                => 'is_mobile_plugin_active',
 			'pre_get_rocket_option_do_caching_mobile_files'     => 'is_mobile_plugin_active',
 		];
-=======
-	public static function register( $args, Settings $settings, $render ) {
-		$self = new self( $args, $settings, $render );
-
-		add_action( 'admin_menu', [ $self, 'add_admin_page' ] );
-		add_action( 'admin_init', [ $self, 'configure' ] );
-		add_action( 'admin_print_footer_scripts-settings_page_wprocket', [ $self, 'insert_beacon' ] );
-		add_action( 'wp_ajax_rocket_refresh_customer_data', [ $self, 'refresh_customer_data' ] );
-		add_action( 'wp_ajax_rocket_toggle_option', [ $self, 'toggle_option' ] );
-
-		add_filter( 'option_page_capability_' . $self->slug, [ $self, 'required_capability' ] );
-		add_filter( 'pre_get_rocket_option_cache_mobile', [ $self, 'is_mobile_plugin_active' ] );
-		add_filter( 'pre_get_rocket_option_do_caching_mobile_files', [ $self, 'is_mobile_plugin_active' ] );
-
-		if ( \rocket_valid_key() ) {
-			add_filter( 'rocket_settings_menu_navigation', [ $self, 'add_menu_tools_page' ] );
-		}
->>>>>>> f8def46c
 	}
 
 	/**
