<?php
defined( 'ABSPATH' ) or die( 'Cheatin&#8217; uh?' );

/**
 * Launch WP Rocket minification process (HTML, CSS and JavaScript)
 *
 * @since 3.0	New process for minification without concatenation
 * @since 1.3.0 This process is called via the new filter rocket_buffer
 * @since 1.1.6 Minify inline CSS and JavaScript
 * @since 1.0
 */
add_filter( 'rocket_buffer', 'rocket_minify_process', 13 );
function rocket_minify_process( $buffer ) {
	$enable_js  = get_rocket_option( 'minify_js' );
	$enable_css = get_rocket_option( 'minify_css' );
	$enable_google_fonts = get_rocket_option( 'minify_google_fonts' );

	if ( $enable_css || $enable_js || $enable_google_fonts ) {
		$css = '';
		$js  = '';
		$google_fonts = '';

		list( $buffer, $conditionals ) = rocket_extract_ie_conditionals( $buffer );

		// Minify CSS
	    if ( $enable_css && ( ! defined( 'DONOTMINIFYCSS' ) || ! DONOTMINIFYCSS ) && ! is_rocket_post_excluded_option( 'minify_css' ) ) {
		    if ( get_rocket_option( 'minify_css_no_concat' ) ) {
			    $buffer = rocket_minify_only( $buffer, 'css' );
		    } else {
			    list( $buffer, $css ) = rocket_minify_css( $buffer );
		    }
		}

	    // Minify JavaScript
	    if ( $enable_js && ( ! defined( 'DONOTMINIFYJS' ) || ! DONOTMINIFYJS ) && ! is_rocket_post_excluded_option( 'minify_js' ) ) {
		    if ( get_rocket_option( 'minify_js_no_concat' ) ) {
			    $buffer = rocket_minify_only( $buffer, 'js' );
		    } else {
			    list( $buffer, $js ) = rocket_minify_js( $buffer );
		    }
		}

		// Concatenate Google Fonts
	    if ( $enable_google_fonts ) {
	    	list( $buffer, $google_fonts ) = rocket_concatenate_google_fonts( $buffer );
		}

	    $buffer = rocket_inject_ie_conditionals( $buffer, $conditionals );

		// Insert all CSS and JS files in head
		$buffer = preg_replace( '/<head(.*)>/', '<head$1>' . $google_fonts . $css . $js, $buffer, 1 );
	}

	return $buffer;
}

/**
 * Insert JS minify files in footer
 *
 * @since 2.2
 */
add_action( 'wp_footer', '__rocket_insert_minify_js_in_footer', PHP_INT_MAX );
function __rocket_insert_minify_js_in_footer() {
	global $pagenow;

	if ( get_rocket_option( 'minify_js_no_concat' ) ) {
		return;
	}
	
	if ( get_rocket_option( 'minify_js' ) && ! in_array( $pagenow, array( 'wp-login.php', 'wp-register.php' ) ) && ( ! defined( 'DONOTMINIFYJS' ) || ! DONOTMINIFYJS ) && ( ! defined( 'DONOTCACHEPAGE' ) || ! DONOTCACHEPAGE ) && ! is_rocket_post_excluded_option( 'minify_js' ) && ! is_404() ) {
		// Don't apply for logged users if the option is turned off.
		if ( is_user_logged_in() && ! get_rocket_option( 'cache_logged_user' ) ) {
			return;
		}
		
		/** This filter is documented in inc/front/process.php */
		$rocket_cache_search = apply_filters( 'rocket_cache_search', false );
		
		// Don't apply on search page
		if( is_search() && ! $rocket_cache_search ) {
			return;
		}

		// Don't apply on excluded pages.
		if ( in_array( $_SERVER['REQUEST_URI'] , get_rocket_option( 'cache_reject_uri' , array() ) ) ) {
			return;
		}
		
		global $rocket_enqueue_js_in_footer;
		$home_host      = parse_url( home_url(), PHP_URL_HOST );
		$files          = get_rocket_minify_js_in_footer();
		$ordered_files  = array();
		
		// Get host of CNAMES
		$cnames_host = get_rocket_cnames_host( array( 'all', 'css_and_js', 'js' ) );

		$i = 0;
		foreach( $files as $file ) {
    		/** This filter is documented in wp-includes/class.wp-scripts.php */
    		$file = apply_filters( 'script_loader_src', $file, '' );
			list( $file_host, $file_path ) = get_rocket_parse_url( $file );

			// Check if its an external file
			if ( $home_host != $file_host && ! in_array( $file_host, $cnames_host ) && ! in_array( $file_path, $rocket_enqueue_js_in_footer ) || get_rocket_option( 'minify_js_no_concat' ) && preg_match( '/(?:-|\.)min.js/i', $file ) ) {
				if ( isset( $ordered_files[ $i ] ) ) {
					$i++;
					$ordered_files[ $i++ ] = $file;
				} else {
					$ordered_files[ $i++ ] = $file;
				}
			} else {
				$ordered_files[ $i ][] = $file;
			}
		}

		// Print tags
		foreach( $ordered_files as $files ) {
			// Check if its an external file
			if ( is_string( $files ) ) {
				echo '<script src="' . $files . '" data-minify="1"></script>';
			} else {
				echo get_rocket_minify_files( $files );
			}
		}
	}
}

/**
 * Used to concatenate Google Fonts tags (http://fonts.googleapis.com/css?...)
 *
 * @since 2.3
 */
function rocket_concatenate_google_fonts( $buffer ) {
	// Get all Google Fonts CSS files
	$buffer_without_comments = preg_replace('/<!--(.*)-->/Uis', '', $buffer );
	preg_match_all( '/<link\s*.+href=[\'|"](.+fonts\.googleapis\.com.+)(\'|").+>/iU', $buffer_without_comments, $matches );

	$i = 0;
	$fonts   = array();
	$subsets = array();

	if ( ! $matches[1] ) {
		return array( $buffer, '' );
	}

	foreach ( $matches[1] as $font ) {
		if ( ! preg_match('/rel=["\']dns-prefetch["\']/', $matches[0][ $i ] ) ) {
			// Get fonts name
			$font = str_replace( array( '%7C', '%7c' ) , '|', $font );
			$font = explode( 'family=', $font );
			$font = ( isset( $font[1] ) ) ? explode( '&', $font[1] ) : array();

			// Add font to the collection
		    $fonts = array_merge( $fonts, explode( '|', reset( $font ) ) );

		    // Add subset to collection
			$subset = ( is_array( $font ) ) ? end( $font ) : '';
		    if ( false !== strpos( $subset, 'subset=' ) ) {
				$subset  = explode( 'subset=', $subset );
				$subsets = array_merge( $subsets, explode( ',', $subset[1] ) );
		    }

		    // Delete the Google Fonts tag
		    $buffer = str_replace( $matches[0][ $i ], '', $buffer );
		}

	    $i++;
	}

	// Concatenate fonts tag
	$subsets = ( $subsets ) ? '&subset=' . implode( ',', array_filter( array_unique( $subsets ) ) ) : '';
	$fonts   = trim( implode( '|' , array_filter( array_unique( $fonts ) ) ), '|' );
	$fonts	 = str_replace( '|', '%7C', $fonts );
	
	if( ! empty( $fonts ) ) {
		$fonts   = '<link rel="stylesheet" href="//fonts.googleapis.com/css?family=' . $fonts . $subsets . '" />';
	}

	return array( $buffer, $fonts );
}

/**
 * Used to minify inline HTML
 *
 * @since 3.0 Do the HTML minification independently and hook it later to prevent conflicts
 * @since 1.1.12
 */
function rocket_minify_html( $buffer ) {
<<<<<<< HEAD
=======

	if ( ! get_rocket_option( 'minify_html' ) || is_rocket_post_excluded_option( 'minify_html' ) ) {
		return $buffer;
	}

>>>>>>> 73ba018b
	// Check if Minify_HTML is enable
    if ( ! class_exists( 'Minify_HTML' ) ) {

	    $html_options = array();

	    require( WP_ROCKET_PATH . 'min/lib/Minify/HTML.php' );

		// Check if Minify_CSS_Compressor is enable
		if ( ! class_exists( 'Minify_CSS_Compressor' ) && get_rocket_option( 'minify_html_inline_css', false ) ) {
			require( WP_ROCKET_PATH . 'min/lib/Minify/CSS/Compressor.php' );
			$html_options['cssMinifier'] = 'rocket_minify_inline_css';
		}

		// Check if JSMin is enable
		if ( ! class_exists( 'JSMin' ) && get_rocket_option( 'minify_html_inline_js', false ) ) {
			require( WP_ROCKET_PATH . 'min/lib/JSMin.php' );
			$html_options['jsMinifier'] = 'rocket_minify_inline_js';
		}

		/**
		 * Filter options of minify inline HTML
		 *
		 * @since 1.1.12
		 *
		 * @param array $html_options Options of minify inline HTML
		 */
		$html_options = apply_filters( 'rocket_minify_html_options', $html_options );
		$buffer = Minify_HTML::minify( $buffer, $html_options );
    }

    return $buffer;
}
add_filter( 'rocket_buffer', 'rocket_minify_html', 20 );

/**
 * Used to minify inline CSS
 *
 * @since 1.1.6
 */
function rocket_minify_inline_css( $css ) {
	return Minify_CSS_Compressor::process( $css );
}

/**
 * Used to minify inline JavaScript
 *
 * @since 1.1.6
 */
function rocket_minify_inline_js( $js ) {
	return JSMin::minify( $js );
}

/**
 * Used to minify and concat CSS files
 *
 * @since 1.1.0 Fix Bug with externals URLs like //ajax.google.com
 * @since 1.0.2 Remove the filter, remove the array_chunk, add an automatic way to cut strings to 255c max
 * @since 1.0
 *
 */
function rocket_minify_css( $buffer ) {
    $home_host            = parse_url( home_url(), PHP_URL_HOST );
    $internal_files       = array();
    $external_tags        = '';
    $excluded_tags        = '';
    $fonts_tags           = '';
    $excluded_css		  = implode( '|' , get_rocket_exclude_css() );
    $excluded_css 		  = str_replace( '//' . $home_host , '', $excluded_css );
    $wp_content_dirname   = ltrim( str_replace( home_url(), '', WP_CONTENT_URL ), '/' ) . '/';

    // Get all css files with this regex
    preg_match_all( apply_filters( 'rocket_minify_css_regex_pattern', '/<link\s*.+href=[\'|"]([^\'|"]+\.css?.+)[\'|"](.+)>/iU' ), $buffer, $tags_match );

	$i = 0;
    foreach ( $tags_match[0] as $tag ) {
        // Check css media type
        // or the file is already minify by get_rocket_minify_files
        // or the file is rejected to the process
        if ( ( false === strpos( $tag, 'media=' ) || preg_match('/media=["\'](?:["\']|[^"\']*?(all|screen)[^"\']*?["\'])/', $tag ) ) && false === strpos( $tag, 'data-minify=' ) && false === strpos( $tag, 'data-no-minify=' ) ) {

			// To check if a tag is to exclude of the minify process
            $excluded_tag = false;

            // Get URLs infos
			$css_url  = parse_url( set_url_scheme( $tags_match[1][ $i ] ) );

			// Get host for all langs
			$langs_host = array();
			if ( $langs = get_rocket_i18n_uri() ) {
				foreach ( $langs as $lang ) {
					$langs_host[] = parse_url( $lang, PHP_URL_HOST );
				}
			}

			// Get host of CNAMES
			$cnames_host = get_rocket_cnames_host( array( 'all', 'css_and_js', 'css' ) );

            // Check if the file isn't external
            // Insert the relative path to the array without query string
			if ( ( isset( $css_url['host'] ) && ( $css_url['host'] == $home_host || in_array( $css_url['host'], $cnames_host ) || in_array( $css_url['host'], $langs_host ) ) ) || ( ! isset( $css_url['host'] ) && preg_match( '#(' . $wp_content_dirname . '|wp-includes)#', $css_url['path'] ) ) ) {

				// Check if it isn't a file to exclude
				if ( preg_match( '#^(' . $excluded_css . ')$#', $css_url['path'] ) && pathinfo( $css_url['path'], PATHINFO_EXTENSION ) == 'css' ) {
					$excluded_tag = true;
				} else {
					$internal_files[] = $css_url['path'];
				}
			// If it is an external file
			} else {
				$external_tags .= $tag;
			}

            // Remove the tag
            if ( ! $excluded_tag ) {
            	$buffer = str_replace( $tag, '', $buffer );
            }

            if ( $excluded_tag && get_rocket_option( 'remove_query_strings' ) ) {
                $tag_cache_busting = str_replace( $tags_match[1][ $i ], rocket_browser_cache_busting( $tags_match[1][ $i ], 'style_loader_src' ), $tag );
                $buffer = str_replace( $tag, $tag_cache_busting, $buffer );
            }

        }
		$i++;
    }

	// Insert the minify css file below <head>
	return array( $buffer, $external_tags . get_rocket_minify_files( $internal_files ) );
}

/**
 * Used to minify and concat JavaScript files
 *
 * @since 1.1.0 Fix Bug with externals URLs like //ajax.google.com
 * @since 1.0.2 Remove the filter, remove the array_chunk, add an automatic way to cut strings to 255c max
 * @since 1.0
 */
function rocket_minify_js( $buffer )
{
    $home_host            = parse_url( home_url(), PHP_URL_HOST );
    $internal_files       = array();
    $external_tags        = array();
    $excluded_tags        = '';
    $excluded_js		  = implode( '|', get_rocket_exclude_js() );
    $excluded_js 		  = str_replace( '//' . $home_host , '', $excluded_js );
    $excluded_js          = str_replace( '+', '\+', $excluded_js );
    $js_in_footer		  = get_rocket_minify_js_in_footer();
    $wp_content_dirname   = ltrim( str_replace( home_url(), '', WP_CONTENT_URL ), '/' ) . '/';
	$excluded_external_js = get_rocket_minify_excluded_external_js();

    // Get all JS files with this regex.
    preg_match_all( apply_filters( 'rocket_minify_js_regex_pattern', '#<script[^>]+?src=[\'|"]([^\'|"]+\.js?.+)[\'|"].*>(?:<\/script>)#i' ), $buffer, $tags_match );

	$i = 0;
    foreach ( $tags_match[0] as $tag ) {

        // Check if the file is already minify by get_rocket_minify_files.
        // or the file is rejected to the process.
        if ( ! strpos( $tag, 'data-minify=' ) && ! strpos( $tag, 'data-no-minify=' ) ) {

			// To check if a tag is to be excluded from the minify process
        	$excluded_tag = false;
			
			// Get JS URL with scheme
			$js_url_with_scheme = set_url_scheme( $tags_match[1][ $i ] );
			
	    	// Get URL infos
	    	$js_url = parse_url( $js_url_with_scheme );
			
			// Get host for all langs
			$langs_host = array();
			if ( $langs = get_rocket_i18n_uri() ) {
				foreach ( $langs as $lang ) {
					$langs_host[] = parse_url( $lang, PHP_URL_HOST );
				}
			}
			
			// Get host of CNAMES
			$cnames_host = get_rocket_cnames_host( array( 'all', 'css_and_js', 'js' ) );
			
	    	// Check if the link isn't external
	    	// Insert the relative path to the array without query string
	    	if ( ( isset( $js_url['host'] ) && ( $js_url['host'] == $home_host || in_array( $js_url['host'], $cnames_host ) || in_array( $js_url['host'], $langs_host ) ) ) || ( ! isset( $js_url['host'] ) && preg_match( '#(' . $wp_content_dirname . '|wp-includes)#', $js_url['path'] ) ) ) {
			
			    // Check if it isn't a file to exclude
			    if ( preg_match( '#^(' . $excluded_js . ')$#', $js_url['path'] ) && pathinfo( $js_url['path'], PATHINFO_EXTENSION ) == 'js' ) {
			        $excluded_tag = true;
			    } else {
			     $internal_files[] = $js_url['path'];
			    }
			 
			// If it's an excluded external file
			} else if ( isset( $js_url['host'] ) && in_array( $js_url['host'], $excluded_external_js ) ) {
			
			 $excluded_tag = true;
			
			// If it's an external file
			} else {
			 if ( ! in_array( $tags_match[1][ $i ], $js_in_footer ) && ! in_array( $js_url_with_scheme, $js_in_footer ) ) {
			 	$external_tags[] = $tag;
			 }
			}
			
			// Remove the tag
        	if ( ! $excluded_tag ) {
        		$buffer = str_replace( $tag, '', $buffer );
        	}
			
        	if ( $excluded_tag && get_rocket_option( 'remove_query_strings' ) ) {
        	    $tag_cache_busting = str_replace( $tags_match[1][ $i ], rocket_browser_cache_busting( $tags_match[1][ $i ], 'script_loader_src' ), $tag );
        	    $buffer = str_replace( $tag, $tag_cache_busting, $buffer );
        	}
        }
		$i++;
	}

	// Get external JS tags and remove duplicate scripts.
	$external_tags = implode( '', array_unique( $external_tags ) );

	// Remove domain on all JS in footer.
	$js_in_footer = array_map( 'rocket_clean_exclude_file', $js_in_footer );

	// Exclude JS files to insert in footer.
	foreach( $internal_files as $k => $url ) {
		if ( in_array( $url, $js_in_footer ) ) {
			unset( $internal_files[ $k ] );
		}
	}

    // Insert the minify JS file
    return array( $buffer, $external_tags . get_rocket_minify_files( $internal_files ) );
}

/**
 * Minify CSS/JS files without concatenation.
 *
 * @since 3.0
 * @author Remy Perona
 *
 * @param string $buffer HTML code to parse.
 * @param string $extension css or js.
 * @return string Updated HTML code
 */
function rocket_minify_only( $buffer, $extension ) {
	// Get host of CNAMES.
    $hosts = get_rocket_cnames_host( array( 'all', 'css_and_js', 'css' ) );
    $home_host = parse_url( home_url(), PHP_URL_HOST );
    $hosts[] = $home_host;
    // Get host for all langs.
    if ( $langs = get_rocket_i18n_uri() ) {
    	foreach ( $langs as $lang ) {
    		$hosts[] = parse_url( $lang, PHP_URL_HOST );
    	}
    }
    
    $hosts_index = array_flip( $hosts );

	if ( 'css' === $extension ) {
		  $excluded_files = implode( '|' , get_rocket_exclude_css() );
		  $excluded_files = str_replace( '//' . $home_host , '', $excluded_files );

		  // Get all css files with this regex
		  preg_match_all( apply_filters( 'rocket_minify_css_regex_pattern', '/<link\s*.+href=[\'|"]([^\'|"]+\.css?.+)[\'|"](.+)>/iU' ), $buffer, $tags_match );
	}

	if ( 'js' === $extension ) {
		$excluded_files = implode( '|' , get_rocket_exclude_js() );
		$excluded_files = str_replace( '//' . $home_host , '', $excluded_files );

		// Get all js files with this regex.
		preg_match_all( apply_filters( 'rocket_minify_js_regex_pattern', '#<script[^>]+?src=[\'|"]([^\'|"]+\.js?.+)[\'|"].*>(?:<\/script>)#i' ), $buffer, $tags_match );
	}

    $wp_content_dirname   = ltrim( str_replace( home_url(), '', WP_CONTENT_URL ), '/' ) . '/';

    foreach ( $tags_match[0] as $k => $tag ) {
		if ( 'css' === $extension ) {
			if ( false !== strpos( $tag, 'media=' ) && ! preg_match('/media=["\'](?:["\']|[^"\']*?(all|screen)[^"\']*?["\'])/', $tag ) ) {
				continue;
			} 
		}

    	if ( false !== strpos( $tag, 'data-minify=' ) || false !== strpos( $tag, 'data-no-minify=' ) ) {
    		continue;
    	}
    
    	// Get URL info.
    	list( $file_host, $file_path ) = get_rocket_parse_url( set_url_scheme( $tags_match[1][ $k ] ) );
    
    	// Check if the file is external.
		if ( ! isset( $file_host ) || ! isset( $hosts_index[ $file_host ] ) || ! preg_match( '#(' . $wp_content_dirname . '|wp-includes)#', $file_path ) ) {
    		continue;
    	}
    
		// Check if it is a file to exclude.
		if ( preg_match( '#^(' . $excluded_files . ')$#', $file_path ) || pathinfo( $file_path, PATHINFO_EXTENSION ) !== 'css' || preg_match( '/(?:-|\.)min.' . $extension . '/i', $file_path ) ) {
    		if ( ! get_rocket_option( 'remove_query_strings' ) ) {
    			continue;
    		}

			if ( 'css' === $extension ) {
				$tag_cache_busting = str_replace( $tags_match[1][ $k ], rocket_browser_cache_busting( $tags_match[1][ $k ], 'style_loader_src' ), $tag );
			}

			if ( 'js' === $extension ) {
				$tag_cache_busting = str_replace( $tags_match[1][ $k ], rocket_browser_cache_busting( $tags_match[1][ $k ], 'script_loader_src' ), $tag );
			}

            $buffer = str_replace( $tag, $tag_cache_busting, $buffer );
            continue;
    	}
    
    	$tag_minified_url = str_replace( $tags_match[1][ $k ], get_rocket_minify_file( $tags_match[1][ $k ] ), $tag );

		if ( 'css' === $extension ) {
			$tag_minified_url = str_replace( $tags_match[2][ $k ], $tags_match[2][ $k ] . ' data-minify="1"', $tag_minified_url );
		}
		
		if ( 'js' === $extension ) {
			$tag_minified_url = str_replace( '></script>', ' data-minify="1"></script>', $tag_minified_url );
		}

    	$buffer = str_replace( $tag, $tag_minified_url, $buffer );
    }
    
	return $buffer;
}

/**
 * Get all CSS ans JS files of IE conditionals tags
 *
 * @since 1.0
 */
function rocket_extract_ie_conditionals( $buffer )
{
    preg_match_all('/<!--\[if[^\]]*?\]>.*?<!\[endif\]-->/is', $buffer, $conditionals_match );
    $buffer = preg_replace( '/<!--\[if[^\]]*?\]>.*?<!\[endif\]-->/is', '{{WP_ROCKET_CONDITIONAL}}', $buffer );

    $conditionals = array();
    foreach ($conditionals_match[0] as $conditional) {
		$conditionals[] = $conditional;
    }

    return array( $buffer, $conditionals );
}

/**
 * Replace WP Rocket IE conditionals tags
 *
 * @since 1.0
 */
function rocket_inject_ie_conditionals( $buffer, $conditionals )
{
    foreach( $conditionals as $conditional ) {
      if ( false !== strpos( $buffer, '{{WP_ROCKET_CONDITIONAL}}' ) ) {
        $buffer = preg_replace( '/{{WP_ROCKET_CONDITIONAL}}/' , $conditional, $buffer, 1 );
      } else {
      	break;
      }
	}
    return $buffer;
}

/**
 * Fix issue with SSL and minification
 *
 * @since 2.3
 */
add_filter( 'rocket_css_url', '__rocket_fix_ssl_minify' );
add_filter( 'rocket_js_url', '__rocket_fix_ssl_minify' );
function __rocket_fix_ssl_minify( $url ) {
	if ( is_ssl() && false === strpos( $url, 'https://' ) && ! in_array( parse_url( $url, PHP_URL_HOST ), get_rocket_cnames_host( array( 'all', 'css_js', 'css', 'js' ) ) ) ) {
		$url = str_replace( 'http://', 'https://', $url );
	}

	return $url;
}

/**
 * Force the minification to create only 1 file.
 *
 * @since 2.6
 */
add_filter( 'rocket_minify_filename_length', '__rocket_force_minify_combine_all', 10, 2 );
function __rocket_force_minify_combine_all( $length, $ext )  {
	if( $ext == 'css' && get_rocket_option( 'minify_css_combine_all', false ) ) {
		$length = PHP_INT_MAX;
	}

	if( $ext == 'js' && get_rocket_option( 'minify_js_combine_all', false ) ) {
		$length = PHP_INT_MAX;
	}

	return $length;
}

/**
 * Extract all enqueued CSS files which should be exclude to the minification
 *
 * @since 2.6
 */
add_action( 'wp_print_styles', '__rocket_extract_excluded_css_files' );
function __rocket_extract_excluded_css_files() {
	global $rocket_excluded_enqueue_css, $wp_styles, $pagenow;

	if( ! isset( $wp_styles->queue ) || ! is_array( $wp_styles->queue ) || ! get_rocket_option( 'minify_css', false ) || in_array( $pagenow, array( 'wp-login.php', 'wp-register.php' ) ) || ( defined( 'DONOTMINIFYCSS' ) && DONOTMINIFYCSS ) || ( defined( 'DONOTCACHEPAGE' ) && DONOTCACHEPAGE ) || is_rocket_post_excluded_option( 'minify_css' ) || is_404() ) {
		return;
	}

	$excluded_handle = array(
		// None for the moment
	);
		
	foreach( $wp_styles->queue as $handle ) {
		if ( in_array( $handle, $excluded_handle ) || ( isset( $wp_styles->registered[ $handle ] ) && strstr( $wp_styles->registered[ $handle ]->args, 'only screen and' ) ) ) {
			$rocket_excluded_enqueue_css[] = rocket_clean_exclude_file( rocket_set_internal_url_scheme( $wp_styles->registered[ $handle ]->src ) );
		}
	}
}

/**
 * Extract all enqueued JS files which should be exclude to the minification
 *
 * @since 2.6.1
 */
add_action( 'wp_print_scripts', '__rocket_extract_excluded_js_files' );
function __rocket_extract_excluded_js_files() {
	global $rocket_excluded_enqueue_js, $wp_scripts, $pagenow;
	
	if( ! isset( $wp_scripts->queue ) || ! is_array( $wp_scripts->queue ) || ! get_rocket_option( 'minify_js', false ) || in_array( $pagenow, array( 'wp-login.php', 'wp-register.php' ) ) || ( defined( 'DONOTMINIFYJS' ) && DONOTMINIFYJS ) || ( defined( 'DONOTCACHEPAGE' ) && DONOTCACHEPAGE ) || is_rocket_post_excluded_option( 'minify_js' ) || is_404() ) {
		return;
	}

	$excluded_handle = array(
		'admin-bar'
	);
	
	/**
	 * Filter JS enqueued files to exclude to the minification process.
	 *
	 * @since 2.6.1
	 *
	 * @param array List of script's name.
	 */
	$excluded_handle = apply_filters( 'rocket_excluded_handle_js', $excluded_handle );

	foreach( $wp_scripts->queue as $handle ) {
		if ( in_array( $handle, $excluded_handle ) ) {
			$rocket_excluded_enqueue_js[] = rocket_clean_exclude_file( rocket_set_internal_url_scheme( $wp_scripts->registered[ $handle ]->src ) );
		}
	}
}

/**
 * Extract all enqueued JS files which should be insert in the footer
 *
 * @since 3.0 
 * @since 2.6
 */
add_action( 'wp_footer', '__rocket_extract_js_files_from_footer', PHP_INT_MAX - 1 );
function __rocket_extract_js_files_from_footer() {
	global $rocket_enqueue_js_in_footer, $rocket_js_enqueued_in_head, $wp_scripts, $pagenow;

	if ( get_rocket_option( 'minify_js_no_concat' ) ) {
		return;
	}

	$rocket_enqueue_js_in_footer = array();
	
	/** This filter is documented in inc/front/process.php */
	$rocket_cache_search = apply_filters( 'rocket_cache_search', false );

	if ( empty( $wp_scripts->done ) || ! get_rocket_option( 'minify_js', false ) || in_array( $pagenow, array( 'wp-login.php', 'wp-register.php' ) ) || ( defined( 'DONOTMINIFYJS' ) && DONOTMINIFYJS ) || ( defined( 'DONOTCACHEPAGE' ) && DONOTCACHEPAGE ) || is_rocket_post_excluded_option( 'minify_js' ) || is_404() || ( is_search() && ! $rocket_cache_search ) ) {
		return;
	}
	
	// Digg Digg (https://wordpress.org/plugins/digg-digg/)
	if ( defined( 'DD_PLUGIN_URL' ) ) {
		$rocket_enqueue_js_in_footer[] = DD_PLUGIN_URL . '/js/diggdigg-floating-bar.js';
	}

	// nrelate Flyout (https://wordpress.org/plugins/nrelate-flyout/)
	if ( defined( 'NRELATE_PLUGIN_VERSION' ) ) {
		$rocket_enqueue_js_in_footer[] = ( NRELATE_JS_DEBUG ) ? 'http://staticrepo.nrelate.com/common_wp/'. NRELATE_PLUGIN_VERSION . '/nrelate_js.js' : NRELATE_ADMIN_URL . '/nrelate_js.min.js';
	}
	
	$home_host            = parse_url( home_url(), PHP_URL_HOST );
	$deferred_js_files    = get_rocket_deferred_js_files();
	$excluded_js 		  = get_rocket_exclude_js();
	$excluded_external_js = get_rocket_minify_excluded_external_js();

	foreach( $wp_scripts->done as $handle ) {

		$script_src  = $wp_scripts->registered[ $handle ]->src;
		$script_src  = ( strstr( $script_src, '/wp-includes/js/') ) ? $wp_scripts->base_url . $script_src : $script_src;
		$script_src_cleaned = str_replace( array( 'http:', 'https:', '//' . $home_host ), '', $script_src );

		if ( ! in_array( parse_url( $script_src, PHP_URL_HOST ), $excluded_external_js ) && ! in_array( $script_src, $deferred_js_files ) && ! in_array( parse_url( $script_src, PHP_URL_PATH ), $excluded_js ) && ! in_array( parse_url( $script_src_cleaned, PHP_URL_PATH ), $excluded_js ) ) {					if ( isset( $rocket_js_enqueued_in_head[ $handle ] ) ) {
				continue;
			}
			
			// Dequeue JS files without extension.
			if ( pathinfo( $script_src, PATHINFO_EXTENSION ) == '' ) {
				wp_dequeue_script( $handle );
			}
			
			// Add protocol on external JS to prevent conflict.
			if ( $home_host != parse_url( $script_src, PHP_URL_HOST ) && strpos( $script_src, 'http://' ) === false && strpos( $script_src, 'https://' ) === false ) {
				$script_src = set_url_scheme( $script_src );
			}
			
			$rocket_enqueue_js_in_footer[ $handle ] = rocket_set_internal_url_scheme( $script_src );
		}
	}
}

add_action( 'wp_head', 'rocket_get_js_enqueued_in_head', PHP_INT_MAX );
/**
 * Get all handles for JS files already enqueued in head
 *
 * @since 3.0
 * @author Remy Perona 
 */
function rocket_get_js_enqueued_in_head() {
	global $wp_scripts, $rocket_js_enqueued_in_head;

	foreach ( $wp_scripts->done as $handle ) {
		$rocket_js_enqueued_in_head[ $handle ] = true;
	}
}

/**
 * Compatibility with WordPress multisite with subfolders websites
 *
 * @since 2.6.5
 */
add_filter( 'rocket_pre_minify_path', '__rocket_fix_minify_multisite_path_issue' );
function __rocket_fix_minify_multisite_path_issue( $url ) {
	if ( ! is_multisite() || is_main_site() ) {
		return $url;
	}
	
	// Current blog infos
	$blog_id  = get_current_blog_id();
	$bloginfo = get_blog_details( $blog_id, false );
	
	// Main blog infos
	$main_blog_id = 1;
	
	if ( ! empty( $GLOBALS['current_site']->blog_id ) ) {
		$main_blog_id = absint( $GLOBALS['current_site']->blog_id );
	}
	elseif ( defined( 'BLOG_ID_CURRENT_SITE' ) ) {
		$main_blog_id = absint( BLOG_ID_CURRENT_SITE );
	}
	elseif ( defined( 'BLOGID_CURRENT_SITE' ) ) { // deprecated.
		$main_blog_id = absint( BLOGID_CURRENT_SITE );
	}
	
	$main_bloginfo = get_blog_details( $main_blog_id, false );
	
	if ( $bloginfo->path != '/' ) {
    	$first_path_pos = strpos( $url, $bloginfo->path );
    	if ( $first_path_pos !== false ) {
		    $url = substr_replace( $url, $main_bloginfo->path, $first_path_pos, strlen( $bloginfo->path ) );
        }
	}
	
	return $url;
}

/**
 * Compatibility with multilingual plugins & multidomain configuration
 *
 * @since 2.6.13 Regression Fix: Apply CDN on minified CSS and JS files by checking the CNAME host
 * @since 2.6.8
 */
add_filter( 'rocket_css_url', '__rocket_minify_i18n_multidomain' );
add_filter( 'rocket_js_url'	, '__rocket_minify_i18n_multidomain' );
function __rocket_minify_i18n_multidomain( $url ) {
	if ( ! rocket_has_i18n() ) {
		return $url;
	}
	
	$url_host = parse_url( $url, PHP_URL_HOST );
	$zone     = array( 'all', 'css_and_js' );
	
	// Add only CSS zone
	if ( current_filter() == 'rocket_css_url' ) {
		$zone[] = 'css';
	}

	// Add only JS zone
	if ( current_filter() == 'rocket_js_url' ) {
		$zone[] = 'js';
	}
	
	$cnames = get_rocket_cdn_cnames( $zone );
	$cnames = array_map( 'rocket_remove_url_protocol' , $cnames );
	
	if ( $url_host != $_SERVER['HTTP_HOST'] && in_array( $_SERVER['HTTP_HOST'], get_rocket_i18n_host() ) && ! in_array( $url_host, $cnames ) ) {
		$url = str_replace( $url_host, $_SERVER['HTTP_HOST'], $url );
	}
	
	return $url;
}<|MERGE_RESOLUTION|>--- conflicted
+++ resolved
@@ -186,14 +186,10 @@
  * @since 1.1.12
  */
 function rocket_minify_html( $buffer ) {
-<<<<<<< HEAD
-=======
-
 	if ( ! get_rocket_option( 'minify_html' ) || is_rocket_post_excluded_option( 'minify_html' ) ) {
 		return $buffer;
 	}
 
->>>>>>> 73ba018b
 	// Check if Minify_HTML is enable
     if ( ! class_exists( 'Minify_HTML' ) ) {
 
