<?php
defined( 'ABSPATH' ) or die( 'Cheatin&#8217; uh?' );

/**
 * Launch WP Rocket minification process (HTML, CSS and JavaScript)
 *
 * @since 3.0	New process for minification without concatenation
 * @since 1.3.0 This process is called via the new filter rocket_buffer
 * @since 1.1.6 Minify inline CSS and JavaScript
 * @since 1.0
 *
 * @param string $buffer HTML content.
 * @return string Modified HTML content
 */
<<<<<<< HEAD
=======
add_filter( 'rocket_buffer', 'rocket_minify_process', 13 );
>>>>>>> ba812f34
function rocket_minify_process( $buffer ) {
	$enable_js  = get_rocket_option( 'minify_js' );
	$enable_css = get_rocket_option( 'minify_css' );
	$enable_google_fonts = get_rocket_option( 'minify_google_fonts' );

	if ( $enable_css || $enable_js || $enable_google_fonts ) {
		$css = '';
		$js  = '';
		$google_fonts = '';

		list( $buffer, $conditionals ) = rocket_extract_ie_conditionals( $buffer );

		// Minify CSS.
	    if ( $enable_css && ( ! defined( 'DONOTMINIFYCSS' ) || ! DONOTMINIFYCSS ) && ! is_rocket_post_excluded_option( 'minify_css' ) ) {
		    if ( get_rocket_option( 'minify_css_no_concat' ) ) {
			    $buffer = rocket_minify_only( $buffer, 'css' );
		    } else {
			    list( $buffer, $css ) = rocket_minify_css( $buffer );
		    }
		}

	    // Minify JavaScript.
	    if ( $enable_js && ( ! defined( 'DONOTMINIFYJS' ) || ! DONOTMINIFYJS ) && ! is_rocket_post_excluded_option( 'minify_js' ) ) {
		    if ( get_rocket_option( 'minify_js_no_concat' ) ) {
			    $buffer = rocket_minify_only( $buffer, 'js' );
		    } else {
			    list( $buffer, $js ) = rocket_minify_js( $buffer );
		    }
		}

		// Concatenate Google Fonts.
	    if ( $enable_google_fonts ) {
	    	list( $buffer, $google_fonts ) = rocket_concatenate_google_fonts( $buffer );
		}

	    $buffer = rocket_inject_ie_conditionals( $buffer, $conditionals );

		// Insert all CSS and JS files in head.
		$buffer = preg_replace( '/<head(.*)>/', '<head$1>' . $google_fonts . $css . $js, $buffer, 1 );
	}

<<<<<<< HEAD
	// Minify HTML.
	if ( get_rocket_option( 'minify_html' ) && ! is_rocket_post_excluded_option( 'minify_html' ) ) {
	    $buffer = rocket_minify_html( $buffer );
	}

=======
>>>>>>> ba812f34
	return $buffer;
}
add_filter( 'rocket_buffer', 'rocket_minify_process', 13 );

/**
 * Insert JS minify files in footer
 *
 * @since 2.2
 */
function rocket_insert_minify_js_in_footer() {
	global $pagenow;

<<<<<<< HEAD
	if ( get_rocket_option( 'minify_js' ) && ! in_array( $pagenow, array( 'wp-login.php', 'wp-register.php' ), true ) && ( ! defined( 'DONOTMINIFYJS' ) || ! DONOTMINIFYJS ) && ( ! defined( 'DONOTCACHEPAGE' ) || ! DONOTCACHEPAGE ) && ! is_rocket_post_excluded_option( 'minify_js' ) && ! is_404() ) {
=======
	if ( get_rocket_option( 'minify_js_no_concat' ) ) {
		return;
	}
	
	if ( get_rocket_option( 'minify_js' ) && ! in_array( $pagenow, array( 'wp-login.php', 'wp-register.php' ) ) && ( ! defined( 'DONOTMINIFYJS' ) || ! DONOTMINIFYJS ) && ( ! defined( 'DONOTCACHEPAGE' ) || ! DONOTCACHEPAGE ) && ! is_rocket_post_excluded_option( 'minify_js' ) && ! is_404() ) {
>>>>>>> ba812f34
		// Don't apply for logged users if the option is turned off.
		if ( is_user_logged_in() && ! get_rocket_option( 'cache_logged_user' ) ) {
			return;
		}

		/** This filter is documented in inc/front/process.php */
		$rocket_cache_search = apply_filters( 'rocket_cache_search', false );

		// Don't apply on search page.
		if ( is_search() && ! $rocket_cache_search ) {
			return;
		}

		// Don't apply on excluded pages.
		if ( in_array( $_SERVER['REQUEST_URI'], get_rocket_option( 'cache_reject_uri', array() ), true ) ) {
			return;
		}

		global $rocket_enqueue_js_in_footer;
		$home_host      = parse_url( home_url(), PHP_URL_HOST );
		$files          = get_rocket_minify_js_in_footer();
		$ordered_files  = array();

		// Get host of CNAMES.
		$cnames_host = get_rocket_cnames_host( array( 'all', 'css_and_js', 'js' ) );

		$i = 0;
		foreach ( $files as $file ) {
			/** This filter is documented in wp-includes/class.wp-scripts.php */
			$file = apply_filters( 'script_loader_src', $file, '' );
			list( $file_host, $file_path ) = get_rocket_parse_url( $file );

<<<<<<< HEAD
			// Check if its an external file.
			if ( $home_host !== $file_host && ! in_array( $file_host, $cnames_host, true ) && ! in_array( $file_path, $rocket_enqueue_js_in_footer, true ) ) {
=======
			// Check if its an external file
			if ( $home_host != $file_host && ! in_array( $file_host, $cnames_host ) && ! in_array( $file_path, $rocket_enqueue_js_in_footer ) || get_rocket_option( 'minify_js_no_concat' ) && preg_match( '/(?:-|\.)min.js/i', $file ) ) {
>>>>>>> ba812f34
				if ( isset( $ordered_files[ $i ] ) ) {
					$i++;
					$ordered_files[ $i++ ] = $file;
				} else {
					$ordered_files[ $i++ ] = $file;
				}
			} else {
				$ordered_files[ $i ][] = $file;
			}
		}

		// Print tags.
		foreach ( $ordered_files as $files ) {
			// Check if its an external file.
			if ( is_string( $files ) ) {
				echo '<script src="' . $files . '" data-minify="1"></script>';
			} else {
				echo get_rocket_minify_files( $files );
			}
		}
	}
}
add_action( 'wp_footer', 'rocket_insert_minify_js_in_footer', PHP_INT_MAX );

/**
 * Used to concatenate Google Fonts tags (http://fonts.googleapis.com/css?...)
 *
 * @since 2.3
 *
 * @param string $buffer HTML content.
 * @return string Modified HTML content
 */
function rocket_concatenate_google_fonts( $buffer ) {
	// Get all Google Fonts CSS files.
	$buffer_without_comments = preg_replace( '/<!--(.*)-->/Uis', '', $buffer );
	preg_match_all( '/<link\s*.+href=[\'|"](.+fonts\.googleapis\.com.+)(\'|").+>/iU', $buffer_without_comments, $matches );

	$i = 0;
	$fonts   = array();
	$subsets = array();

	if ( ! $matches[1] ) {
		return array( $buffer, '' );
	}

	foreach ( $matches[1] as $font ) {
		if ( ! preg_match( '/rel=["\']dns-prefetch["\']/', $matches[0][ $i ] ) ) {
			// Get fonts name.
			$font = str_replace( array( '%7C', '%7c' ) , '|', $font );
			$font = explode( 'family=', $font );
			$font = ( isset( $font[1] ) ) ? explode( '&', $font[1] ) : array();

			// Add font to the collection.
		    $fonts = array_merge( $fonts, explode( '|', reset( $font ) ) );

		    // Add subset to collection.
			$subset = ( is_array( $font ) ) ? end( $font ) : '';
		    if ( false !== strpos( $subset, 'subset=' ) ) {
				$subset  = explode( 'subset=', $subset );
				$subsets = array_merge( $subsets, explode( ',', $subset[1] ) );
		    }

		    // Delete the Google Fonts tag.
		    $buffer = str_replace( $matches[0][ $i ], '', $buffer );
		}

	    $i++;
	}

	// Concatenate fonts tag.
	$subsets = ( $subsets ) ? '&subset=' . implode( ',', array_filter( array_unique( $subsets ) ) ) : '';
	$fonts   = trim( implode( '|' , array_filter( array_unique( $fonts ) ) ), '|' );
	$fonts	 = str_replace( '|', '%7C', $fonts );

	if ( ! empty( $fonts ) ) {
		$fonts   = '<link rel="stylesheet" href="//fonts.googleapis.com/css?family=' . $fonts . $subsets . '" />';
	}

	return array( $buffer, $fonts );
}

/**
 * Used to minify inline HTML
 *
 * @since 3.0 Do the HTML minification independently and hook it later to prevent conflicts
 * @since 1.1.12
 *
 * @param string $buffer HTML content.
 * @return string Updated HTML content
 */
function rocket_minify_html( $buffer ) {
<<<<<<< HEAD
	// Check if Minify_HTML is enabled.
	if ( ! class_exists( 'Minify_HTML' ) ) {
=======
	if ( ! get_rocket_option( 'minify_html' ) || is_rocket_post_excluded_option( 'minify_html' ) ) {
		return $buffer;
	}

	// Check if Minify_HTML is enable
    if ( ! class_exists( 'Minify_HTML' ) ) {
>>>>>>> ba812f34

	    $html_options = array();

	    require( WP_ROCKET_PATH . 'min/lib/Minify/HTML.php' );

		// Check if Minify_CSS_Compressor is enabled.
		if ( ! class_exists( 'Minify_CSS_Compressor' ) && get_rocket_option( 'minify_html_inline_css', false ) ) {
			require( WP_ROCKET_PATH . 'min/lib/Minify/CSS/Compressor.php' );
			$html_options['cssMinifier'] = 'rocket_minify_inline_css';
		}

		// Check if JSMin is enabled.
		if ( ! class_exists( 'JSMin' ) && get_rocket_option( 'minify_html_inline_js', false ) ) {
			require( WP_ROCKET_PATH . 'min/lib/JSMin.php' );
			$html_options['jsMinifier'] = 'rocket_minify_inline_js';
		}

		/**
		 * Filter options of minify inline HTML
		 *
		 * @since 1.1.12
		 *
		 * @param array $html_options Options of minify inline HTML.
		 */
		$html_options = apply_filters( 'rocket_minify_html_options', $html_options );
		$buffer = Minify_HTML::minify( $buffer, $html_options );
	}

	return $buffer;
}
add_filter( 'rocket_buffer', 'rocket_minify_html', 20 );

/**
 * Used to minify inline CSS
 *
 * @since 1.1.6
 *
 * @param string $css HTML content.
 * @return string Updated HTML content
 */
function rocket_minify_inline_css( $css ) {
	return Minify_CSS_Compressor::process( $css );
}

/**
 * Used to minify inline JavaScript
 *
 * @since 1.1.6
 *
 * @param string $js HTML content.
 * @return string Updated HTML content
 */
function rocket_minify_inline_js( $js ) {
	return JSMin::minify( $js );
}

/**
 * Used to minify and concat CSS files
 *
 * @since 1.1.0 Fix Bug with externals URLs like //ajax.google.com
 * @since 1.0.2 Remove the filter, remove the array_chunk, add an automatic way to cut strings to 255c max
 * @since 1.0
 *
 * @param string $buffer HTML content.
 * @return string Updated HTML content
 */
function rocket_minify_css( $buffer ) {
<<<<<<< HEAD
	$home_host            = parse_url( home_url(), PHP_URL_HOST );
	$internal_files       = array();
	$external_tags        = '';
	$excluded_tags        = '';
	$fonts_tags           = '';
	$excluded_css		  = implode( '|' , get_rocket_exclude_css() );
	$excluded_css 		  = str_replace( '//' . $home_host , '', $excluded_css );
	$wp_content_dirname   = ltrim( str_replace( home_url(), '', WP_CONTENT_URL ), '/' ) . '/';

	// Get all css files with this regex.
	preg_match_all( apply_filters( 'rocket_minify_css_regex_pattern', '/<link\s*.+href=[\'|"]([^\'|"]+\.css?.+)[\'|"](.+)>/iU' ), $buffer, $tags_match );

	$i = 0;
	foreach ( $tags_match[0] as $tag ) {
		/**
		 * Check css media type
		 * or the file is already minify by get_rocket_minify_files
		 * or the file is rejected to the process
		 */
		if ( ( false === strpos( $tag, 'media=' ) || preg_match( '/media=["\'](?:["\']|[^"\']*?(all|screen)[^"\']*?["\'])/', $tag ) ) && false === strpos( $tag, 'data-minify=' ) && false === strpos( $tag, 'data-no-minify=' ) ) {

			// To check if a tag is to exclude of the minify process.
			$excluded_tag = false;

			// Get URLs infos.
=======
    $home_host            = parse_url( home_url(), PHP_URL_HOST );
    $internal_files       = array();
    $external_tags        = '';
    $excluded_tags        = '';
    $fonts_tags           = '';
    $excluded_css		  = implode( '|' , get_rocket_exclude_css() );
    $excluded_css 		  = str_replace( '//' . $home_host , '', $excluded_css );
    $wp_content_dirname   = ltrim( str_replace( home_url(), '', WP_CONTENT_URL ), '/' ) . '/';

    // Get all css files with this regex
    preg_match_all( apply_filters( 'rocket_minify_css_regex_pattern', '/<link\s*.+href=[\'|"]([^\'|"]+\.css?.+)[\'|"](.+)>/iU' ), $buffer, $tags_match );

	$i = 0;
    foreach ( $tags_match[0] as $tag ) {
        // Check css media type
        // or the file is already minify by get_rocket_minify_files
        // or the file is rejected to the process
        if ( ( false === strpos( $tag, 'media=' ) || preg_match('/media=["\'](?:["\']|[^"\']*?(all|screen)[^"\']*?["\'])/', $tag ) ) && false === strpos( $tag, 'data-minify=' ) && false === strpos( $tag, 'data-no-minify=' ) ) {

			// To check if a tag is to exclude of the minify process
            $excluded_tag = false;

            // Get URLs infos
>>>>>>> ba812f34
			$css_url  = parse_url( set_url_scheme( $tags_match[1][ $i ] ) );

			// Get host for all langs.
			$langs_host = array();
			if ( $langs = get_rocket_i18n_uri() ) {
				foreach ( $langs as $lang ) {
					$langs_host[] = parse_url( $lang, PHP_URL_HOST );
				}
			}

			// Get host of CNAMES.
			$cnames_host = get_rocket_cnames_host( array( 'all', 'css_and_js', 'css' ) );

			// Check if the file isn't external.
			// Insert the relative path to the array without query string.
			if ( ( isset( $css_url['host'] ) && ( $css_url['host'] === $home_host || in_array( $css_url['host'], $cnames_host, true ) || in_array( $css_url['host'], $langs_host, true ) ) ) || ( ! isset( $css_url['host'] ) && preg_match( '#(' . $wp_content_dirname . '|wp-includes)#', $css_url['path'] ) ) ) {

<<<<<<< HEAD
				// Check if it isn't a file to exclude.
				if ( ! preg_match( '#^(' . $excluded_css . ')$#', $css_url['path'] ) && pathinfo( $css_url['path'], PATHINFO_EXTENSION ) === 'css' ) {
					$internal_files[] = $css_url['path'];
				} else {
=======
				// Check if it isn't a file to exclude
				if ( preg_match( '#^(' . $excluded_css . ')$#', $css_url['path'] ) && pathinfo( $css_url['path'], PATHINFO_EXTENSION ) == 'css' ) {
>>>>>>> ba812f34
					$excluded_tag = true;
				} else {
					$internal_files[] = $css_url['path'];
				}
<<<<<<< HEAD

				// If it is an external file.
=======
			// If it is an external file
>>>>>>> ba812f34
			} else {
				$external_tags .= $tag;
			}

			// Remove the tag.
			if ( ! $excluded_tag ) {
				$buffer = str_replace( $tag, '', $buffer );
			}

			if ( $excluded_tag && get_rocket_option( 'remove_query_strings' ) ) {
				$tag_cache_busting = str_replace( $tags_match[1][ $i ], rocket_browser_cache_busting( $tags_match[1][ $i ], 'style_loader_src' ), $tag );
				$buffer = str_replace( $tag, $tag_cache_busting, $buffer );
			}
		}
		$i++;
	}

	// Insert the minify css file below <head>.
	return array( $buffer, $external_tags . get_rocket_minify_files( $internal_files ) );
}

/**
 * Used to minify and concat JavaScript files
 *
 * @since 1.1.0 Fix Bug with externals URLs like //ajax.google.com
 * @since 1.0.2 Remove the filter, remove the array_chunk, add an automatic way to cut strings to 255c max
 * @since 1.0
 *
 * @param string $buffer HTML content.
 * @return string Updated HTML content
 */
function rocket_minify_js( $buffer ) {
	$home_host            = parse_url( home_url(), PHP_URL_HOST );
	$internal_files       = array();
	$external_tags        = array();
	$excluded_tags        = '';
	$excluded_js		  = implode( '|', get_rocket_exclude_js() );
	$excluded_js 		  = str_replace( '//' . $home_host , '', $excluded_js );
	$excluded_js          = str_replace( '+', '\+', $excluded_js );
	$js_in_footer		  = get_rocket_minify_js_in_footer();
	$wp_content_dirname   = ltrim( str_replace( home_url(), '', WP_CONTENT_URL ), '/' ) . '/';
	$excluded_external_js = get_rocket_minify_excluded_external_js();

<<<<<<< HEAD
	// Get all JS files with this regex.
	preg_match_all( apply_filters( 'rocket_minify_js_regex_pattern', '#<script[^>]+?src=[\'|"]([^\'|"]+\.js?.+)[\'|"].*>(?:<\/script>)#i' ), $buffer, $tags_match );

	$i = 0;
	foreach ( $tags_match[0] as $tag ) {

		// Check if the file is already minify by get_rocket_minify_files.
		// or the file is rejected to the process.
		if ( ! strpos( $tag, 'data-minify=' ) && ! strpos( $tag, 'data-no-minify=' ) ) {

			// To check if a tag is to exclude of the minify process.
			$excluded_tag = false;

			// Get JS URL with scheme.
			$js_url_with_scheme = set_url_scheme( $tags_match[1][ $i ] );

	        // Get URL infos.
	        $js_url = parse_url( $js_url_with_scheme );

			// Get host for all langs.
=======
    // Get all JS files with this regex.
    preg_match_all( apply_filters( 'rocket_minify_js_regex_pattern', '#<script[^>]+?src=[\'|"]([^\'|"]+\.js?.+)[\'|"].*>(?:<\/script>)#i' ), $buffer, $tags_match );

	$i = 0;
    foreach ( $tags_match[0] as $tag ) {

        // Check if the file is already minify by get_rocket_minify_files.
        // or the file is rejected to the process.
        if ( ! strpos( $tag, 'data-minify=' ) && ! strpos( $tag, 'data-no-minify=' ) ) {

			// To check if a tag is to be excluded from the minify process
        	$excluded_tag = false;
			
			// Get JS URL with scheme
			$js_url_with_scheme = set_url_scheme( $tags_match[1][ $i ] );
			
	    	// Get URL infos
	    	$js_url = parse_url( $js_url_with_scheme );
			
			// Get host for all langs
>>>>>>> ba812f34
			$langs_host = array();
			if ( $langs = get_rocket_i18n_uri() ) {
				foreach ( $langs as $lang ) {
					$langs_host[] = parse_url( $lang, PHP_URL_HOST );
				}
			}
<<<<<<< HEAD

			// Get host of CNAMES.
			$cnames_host = get_rocket_cnames_host( array( 'all', 'css_and_js', 'js' ) );

	        // Check if the link isn't external.
	        // Insert the relative path to the array without query string.
	        if ( ( isset( $js_url['host'] ) && ( $js_url['host'] === $home_host || in_array( $js_url['host'], $cnames_host, true ) || in_array( $js_url['host'], $langs_host, true ) ) ) || ( ! isset( $js_url['host'] ) && preg_match( '#(' . $wp_content_dirname . '|wp-includes)#', $js_url['path'] ) ) ) {

		        // Check if it isn't a file to exclude.
		        if ( ! preg_match( '#^(' . $excluded_js . ')$#', $js_url['path'] ) && pathinfo( $js_url['path'], PATHINFO_EXTENSION ) === 'js' ) {
			        $internal_files[] = $js_url['path'];
		        } else {
			        $excluded_tag = true;
		        }
				// If it's an excluded external file.
			} elseif ( isset( $js_url['host'] ) && in_array( $js_url['host'], $excluded_external_js, true ) ) {

				$excluded_tag = true;

				// If it's an external file.
			} else {
				if ( ! in_array( $tags_match[1][ $i ], $js_in_footer, true ) && ! in_array( $js_url_with_scheme, $js_in_footer, true ) ) {
					$external_tags[] = $tag;
				}
			}

			// Remove the tag.
			if ( ! $excluded_tag ) {
				$buffer = str_replace( $tag, '', $buffer );
			}

			if ( $excluded_tag && get_rocket_option( 'remove_query_strings' ) ) {
				$tag_cache_busting = str_replace( $tags_match[1][ $i ], rocket_browser_cache_busting( $tags_match[1][ $i ], 'script_loader_src' ), $tag );
				$buffer = str_replace( $tag, $tag_cache_busting, $buffer );
			}
		}
=======
			
			// Get host of CNAMES
			$cnames_host = get_rocket_cnames_host( array( 'all', 'css_and_js', 'js' ) );
			
	    	// Check if the link isn't external
	    	// Insert the relative path to the array without query string
	    	if ( ( isset( $js_url['host'] ) && ( $js_url['host'] == $home_host || in_array( $js_url['host'], $cnames_host ) || in_array( $js_url['host'], $langs_host ) ) ) || ( ! isset( $js_url['host'] ) && preg_match( '#(' . $wp_content_dirname . '|wp-includes)#', $js_url['path'] ) ) ) {
			
			    // Check if it isn't a file to exclude
			    if ( preg_match( '#^(' . $excluded_js . ')$#', $js_url['path'] ) && pathinfo( $js_url['path'], PATHINFO_EXTENSION ) == 'js' ) {
			        $excluded_tag = true;
			    } else {
			     $internal_files[] = $js_url['path'];
			    }
			 
			// If it's an excluded external file
			} else if ( isset( $js_url['host'] ) && in_array( $js_url['host'], $excluded_external_js ) ) {
			
			 $excluded_tag = true;
			
			// If it's an external file
			} else {
			 if ( ! in_array( $tags_match[1][ $i ], $js_in_footer ) && ! in_array( $js_url_with_scheme, $js_in_footer ) ) {
			 	$external_tags[] = $tag;
			 }
			}
			
			// Remove the tag
        	if ( ! $excluded_tag ) {
        		$buffer = str_replace( $tag, '', $buffer );
        	}
			
        	if ( $excluded_tag && get_rocket_option( 'remove_query_strings' ) ) {
        	    $tag_cache_busting = str_replace( $tags_match[1][ $i ], rocket_browser_cache_busting( $tags_match[1][ $i ], 'script_loader_src' ), $tag );
        	    $buffer = str_replace( $tag, $tag_cache_busting, $buffer );
        	}
        }
>>>>>>> ba812f34
		$i++;
	}

	// Get external JS tags and remove duplicate scripts.
	$external_tags = implode( '', array_unique( $external_tags ) );

	// Remove domain on all JS in footer.
	$js_in_footer = array_map( 'rocket_clean_exclude_file', $js_in_footer );

	// Exclude JS files to insert in footer.
<<<<<<< HEAD
	foreach ( $internal_files as $k => $url ) {
		if ( in_array( $url, $js_in_footer, true ) ) {
=======
	foreach( $internal_files as $k => $url ) {
		if ( in_array( $url, $js_in_footer ) ) {
>>>>>>> ba812f34
			unset( $internal_files[ $k ] );
		}
	}

	// Insert the minify JS file.
	return array( $buffer, $external_tags . get_rocket_minify_files( $internal_files ) );
}

/**
 * Minify CSS/JS files without concatenation.
 *
 * @since 3.0
 * @author Remy Perona
 *
 * @param string $buffer HTML code to parse.
 * @param string $extension css or js.
 * @return string Updated HTML code
 */
function rocket_minify_only( $buffer, $extension ) {
	// Get host of CNAMES.
    $hosts = get_rocket_cnames_host( array( 'all', 'css_and_js', 'css' ) );
    $home_host = parse_url( home_url(), PHP_URL_HOST );
    $hosts[] = $home_host;
    // Get host for all langs.
    if ( $langs = get_rocket_i18n_uri() ) {
    	foreach ( $langs as $lang ) {
    		$hosts[] = parse_url( $lang, PHP_URL_HOST );
    	}
    }
    
    $hosts_index = array_flip( $hosts );

	if ( 'css' === $extension ) {
		  $excluded_files = implode( '|' , get_rocket_exclude_css() );
		  $excluded_files = str_replace( '//' . $home_host , '', $excluded_files );

		  // Get all css files with this regex
		  preg_match_all( apply_filters( 'rocket_minify_css_regex_pattern', '/<link\s*.+href=[\'|"]([^\'|"]+\.css?.+)[\'|"](.+)>/iU' ), $buffer, $tags_match );
	}

	if ( 'js' === $extension ) {
		$excluded_files = implode( '|' , get_rocket_exclude_js() );
		$excluded_files = str_replace( '//' . $home_host , '', $excluded_files );

		// Get all js files with this regex.
		preg_match_all( apply_filters( 'rocket_minify_js_regex_pattern', '#<script[^>]+?src=[\'|"]([^\'|"]+\.js?.+)[\'|"].*>(?:<\/script>)#i' ), $buffer, $tags_match );
	}

    $wp_content_dirname   = ltrim( str_replace( home_url(), '', WP_CONTENT_URL ), '/' ) . '/';

    foreach ( $tags_match[0] as $k => $tag ) {
		if ( 'css' === $extension ) {
			if ( false !== strpos( $tag, 'media=' ) && ! preg_match('/media=["\'](?:["\']|[^"\']*?(all|screen)[^"\']*?["\'])/', $tag ) ) {
				continue;
			} 
		}

    	if ( false !== strpos( $tag, 'data-minify=' ) || false !== strpos( $tag, 'data-no-minify=' ) ) {
    		continue;
    	}
    
    	// Get URL info.
    	list( $file_host, $file_path ) = get_rocket_parse_url( set_url_scheme( $tags_match[1][ $k ] ) );
    
    	// Check if the file is external.
		if ( ! isset( $file_host ) || ! isset( $hosts_index[ $file_host ] ) || ! preg_match( '#(' . $wp_content_dirname . '|wp-includes)#', $file_path ) ) {
    		continue;
    	}
    
		// Check if it is a file to exclude.
		if ( preg_match( '#^(' . $excluded_files . ')$#', $file_path ) || pathinfo( $file_path, PATHINFO_EXTENSION ) !== 'css' || preg_match( '/(?:-|\.)min.' . $extension . '/i', $file_path ) ) {
    		if ( ! get_rocket_option( 'remove_query_strings' ) ) {
    			continue;
    		}

			if ( 'css' === $extension ) {
				$tag_cache_busting = str_replace( $tags_match[1][ $k ], rocket_browser_cache_busting( $tags_match[1][ $k ], 'style_loader_src' ), $tag );
			}

			if ( 'js' === $extension ) {
				$tag_cache_busting = str_replace( $tags_match[1][ $k ], rocket_browser_cache_busting( $tags_match[1][ $k ], 'script_loader_src' ), $tag );
			}

            $buffer = str_replace( $tag, $tag_cache_busting, $buffer );
            continue;
    	}
    
    	$tag_minified_url = str_replace( $tags_match[1][ $k ], get_rocket_minify_file( $tags_match[1][ $k ] ), $tag );

		if ( 'css' === $extension ) {
			$tag_minified_url = str_replace( $tags_match[2][ $k ], $tags_match[2][ $k ] . ' data-minify="1"', $tag_minified_url );
		}
		
		if ( 'js' === $extension ) {
			$tag_minified_url = str_replace( '></script>', ' data-minify="1"></script>', $tag_minified_url );
		}

    	$buffer = str_replace( $tag, $tag_minified_url, $buffer );
    }
    
	return $buffer;
}

/**
 * Get all CSS ans JS files of IE conditionals tags
 *
 * @since 1.0
 *
 * @param string $buffer HTML content.
 * @return string Updated HTML content
 */
function rocket_extract_ie_conditionals( $buffer ) {
	preg_match_all( '/<!--\[if[^\]]*?\]>.*?<!\[endif\]-->/is', $buffer, $conditionals_match );
	$buffer = preg_replace( '/<!--\[if[^\]]*?\]>.*?<!\[endif\]-->/is', '{{WP_ROCKET_CONDITIONAL}}', $buffer );

	$conditionals = array();
	foreach ( $conditionals_match[0] as $conditional ) {
		$conditionals[] = $conditional;
	}

	return array( $buffer, $conditionals );
}

/**
 * Replace WP Rocket IE conditionals tags
 *
 * @since 1.0
 *
 * @param string $buffer HTML content.
 * @param array  $conditionals An array of HTML conditional tags.
 * @return string Updated HTML content
 */
function rocket_inject_ie_conditionals( $buffer, $conditionals ) {
	foreach ( $conditionals as $conditional ) {
		if ( false !== strpos( $buffer, '{{WP_ROCKET_CONDITIONAL}}' ) ) {
			$buffer = preg_replace( '/{{WP_ROCKET_CONDITIONAL}}/' , $conditional, $buffer, 1 );
		} else {
			break;
		}
	}
	return $buffer;
}

/**
 * Fix issue with SSL and minification
 *
 * @since 2.3
 *
 * @param string $url An url to filter to set the scheme to https if needed.
 * @return string Updated URL
 */
function rocket_fix_ssl_minify( $url ) {
	if ( is_ssl() && false === strpos( $url, 'https://' ) && ! in_array( parse_url( $url, PHP_URL_HOST ), get_rocket_cnames_host( array( 'all', 'css_js', 'css', 'js' ) ), true ) ) {
		$url = str_replace( 'http://', 'https://', $url );
	}

	return $url;
}
add_filter( 'rocket_css_url', 'rocket_fix_ssl_minify' );
add_filter( 'rocket_js_url', 'rocket_fix_ssl_minify' );

/**
 * Force the minification to create only 1 file.
 *
 * @since 2.6
 *
 * @param int    $length maximum URL length.
 * @param string $ext file extension.
 * @return int Updated length
 */
function rocket_force_minify_combine_all( $length, $ext ) {
	if ( 'css' === $ext && get_rocket_option( 'minify_css_combine_all', false ) ) {
		$length = PHP_INT_MAX;
	}

	if ( 'js' === $ext && get_rocket_option( 'minify_js_combine_all', false ) ) {
		$length = PHP_INT_MAX;
	}

	return $length;
}
add_filter( 'rocket_minify_filename_length', 'rocket_force_minify_combine_all', 10, 2 );

/**
 * Extract all enqueued CSS files which should be exclude to the minification
 *
 * @since 2.6
 */
function rocket_extract_excluded_css_files() {
	global $rocket_excluded_enqueue_css, $wp_styles, $pagenow;

	if ( ! isset( $wp_styles->queue ) || ! is_array( $wp_styles->queue ) || ! get_rocket_option( 'minify_css', false ) || in_array( $pagenow, array( 'wp-login.php', 'wp-register.php' ), true ) || ( defined( 'DONOTMINIFYCSS' ) && DONOTMINIFYCSS ) || ( defined( 'DONOTCACHEPAGE' ) && DONOTCACHEPAGE ) || is_rocket_post_excluded_option( 'minify_css' ) || is_404() ) {
		return;
	}

	$excluded_handle = array(
		// None for the moment (should be a filter!).
	);

	foreach ( $wp_styles->queue as $handle ) {
		if ( in_array( $handle, $excluded_handle, true ) || ( isset( $wp_styles->registered[ $handle ] ) && strstr( $wp_styles->registered[ $handle ]->args, 'only screen and' ) ) ) {
			$rocket_excluded_enqueue_css[] = rocket_clean_exclude_file( rocket_set_internal_url_scheme( $wp_styles->registered[ $handle ]->src ) );
		}
	}
}
add_action( 'wp_print_styles', 'rocket_extract_excluded_css_files' );

/**
 * Extract all enqueued JS files which should be exclude to the minification
 *
 * @since 2.6.1
 */
function rocket_extract_excluded_js_files() {
	global $rocket_excluded_enqueue_js, $wp_scripts, $pagenow;

	if ( ! isset( $wp_scripts->queue ) || ! is_array( $wp_scripts->queue ) || ! get_rocket_option( 'minify_js', false ) || in_array( $pagenow, array( 'wp-login.php', 'wp-register.php' ), true ) || ( defined( 'DONOTMINIFYJS' ) && DONOTMINIFYJS ) || ( defined( 'DONOTCACHEPAGE' ) && DONOTCACHEPAGE ) || is_rocket_post_excluded_option( 'minify_js' ) || is_404() ) {
		return;
	}

	$excluded_handle = array(
		'admin-bar'
	);

	/**
	 * Filter JS enqueued files to exclude to the minification process.
	 *
	 * @since 2.6.1
	 *
	 * @param array List of script's name.
	 */
	$excluded_handle = apply_filters( 'rocket_excluded_handle_js', $excluded_handle );

	foreach ( $wp_scripts->queue as $handle ) {
		if ( in_array( $handle, $excluded_handle, true ) ) {
			$rocket_excluded_enqueue_js[] = rocket_clean_exclude_file( rocket_set_internal_url_scheme( $wp_scripts->registered[ $handle ]->src ) );
		}
	}
}
add_action( 'wp_print_scripts', 'rocket_extract_excluded_js_files' );

/**
 * Extract all enqueued JS files which should be insert in the footer
 *
 * @since 3.0 
 * @since 2.6
 */
<<<<<<< HEAD
function rocket_extract_js_files_from_footer() {
	global $rocket_enqueue_js_in_footer, $wp_scripts, $pagenow;
=======
add_action( 'wp_footer', '__rocket_extract_js_files_from_footer', PHP_INT_MAX - 1 );
function __rocket_extract_js_files_from_footer() {
	global $rocket_enqueue_js_in_footer, $rocket_js_enqueued_in_head, $wp_scripts, $pagenow;

	if ( get_rocket_option( 'minify_js_no_concat' ) ) {
		return;
	}
>>>>>>> ba812f34

	$rocket_enqueue_js_in_footer = array();

	/** This filter is documented in inc/front/process.php */
	$rocket_cache_search = apply_filters( 'rocket_cache_search', false );

<<<<<<< HEAD
	if ( empty( $wp_scripts->in_footer ) || ! get_rocket_option( 'minify_js', false ) || in_array( $pagenow, array( 'wp-login.php', 'wp-register.php' ), true ) || ( defined( 'DONOTMINIFYJS' ) && DONOTMINIFYJS ) || ( defined( 'DONOTCACHEPAGE' ) && DONOTCACHEPAGE ) || is_rocket_post_excluded_option( 'minify_js' ) || is_404() || ( is_search() && ! $rocket_cache_search ) ) {
=======
	if ( empty( $wp_scripts->done ) || ! get_rocket_option( 'minify_js', false ) || in_array( $pagenow, array( 'wp-login.php', 'wp-register.php' ) ) || ( defined( 'DONOTMINIFYJS' ) && DONOTMINIFYJS ) || ( defined( 'DONOTCACHEPAGE' ) && DONOTCACHEPAGE ) || is_rocket_post_excluded_option( 'minify_js' ) || is_404() || ( is_search() && ! $rocket_cache_search ) ) {
>>>>>>> ba812f34
		return;
	}

	// Digg Digg (https://wordpress.org/plugins/digg-digg/).
	if ( defined( 'DD_PLUGIN_URL' ) ) {
		$rocket_enqueue_js_in_footer[] = DD_PLUGIN_URL . '/js/diggdigg-floating-bar.js';
	}

	// nrelate Flyout (https://wordpress.org/plugins/nrelate-flyout/).
	if ( defined( 'NRELATE_PLUGIN_VERSION' ) ) {
		$rocket_enqueue_js_in_footer[] = ( NRELATE_JS_DEBUG ) ? 'http://staticrepo.nrelate.com/common_wp/' . NRELATE_PLUGIN_VERSION . '/nrelate_js.js' : NRELATE_ADMIN_URL . '/nrelate_js.min.js';
	}

	$home_host            = parse_url( home_url(), PHP_URL_HOST );
	$deferred_js_files    = get_rocket_deferred_js_files();
	$excluded_js 		  = get_rocket_exclude_js();
	$excluded_external_js = get_rocket_minify_excluded_external_js();

<<<<<<< HEAD
	foreach ( $wp_scripts->in_footer as $handle ) {
=======
	foreach( $wp_scripts->done as $handle ) {

>>>>>>> ba812f34
		$script_src  = $wp_scripts->registered[ $handle ]->src;
		$script_src  = ( strstr( $script_src, '/wp-includes/js/' ) ) ? $wp_scripts->base_url . $script_src : $script_src;
		$script_src_cleaned = str_replace( array( 'http:', 'https:', '//' . $home_host ), '', $script_src );

<<<<<<< HEAD
		if ( in_array( $handle, $wp_scripts->queue, true ) && ! in_array( parse_url( $script_src, PHP_URL_HOST ), $excluded_external_js, true ) && ! in_array( $script_src, $deferred_js_files, true ) && ! in_array( parse_url( $script_src, PHP_URL_PATH ), $excluded_js, true ) && ! in_array( parse_url( $script_src_cleaned, PHP_URL_PATH ), $excluded_js, true ) ) {

			// Dequeue JS files without extension.
			if ( '' === pathinfo( $script_src, PATHINFO_EXTENSION ) ) {
				wp_dequeue_script( $handle );
			}

			// Add protocol on external JS to prevent conflict.
			if ( parse_url( $script_src, PHP_URL_HOST ) !== $home_host && false === strpos( $script_src, 'http://' ) && false === strpos( $script_src, 'https://' ) ) {
				$script_src = set_url_scheme( $script_src );
			}

			// Add dependency enqueued in the footer.
			foreach ( $wp_scripts->registered[ $handle ]->deps as $handle_dep ) {
				if ( in_array( $handle_dep, $wp_scripts->in_footer, true ) ) {
					$src = $wp_scripts->registered[ $handle_dep ]->src;
					$src = ( strstr( $src, '/wp-includes/js/' ) ) ? $wp_scripts->base_url . $src : $src;
					$rocket_enqueue_js_in_footer[ $handle_dep ] = rocket_set_internal_url_scheme( $src );
				}
			}

=======
		if ( ! in_array( parse_url( $script_src, PHP_URL_HOST ), $excluded_external_js ) && ! in_array( $script_src, $deferred_js_files ) && ! in_array( parse_url( $script_src, PHP_URL_PATH ), $excluded_js ) && ! in_array( parse_url( $script_src_cleaned, PHP_URL_PATH ), $excluded_js ) ) {					if ( isset( $rocket_js_enqueued_in_head[ $handle ] ) ) {
				continue;
			}
			
			// Dequeue JS files without extension.
			if ( pathinfo( $script_src, PATHINFO_EXTENSION ) == '' ) {
				wp_dequeue_script( $handle );
			}
			
			// Add protocol on external JS to prevent conflict.
			if ( $home_host != parse_url( $script_src, PHP_URL_HOST ) && strpos( $script_src, 'http://' ) === false && strpos( $script_src, 'https://' ) === false ) {
				$script_src = set_url_scheme( $script_src );
			}
			
>>>>>>> ba812f34
			$rocket_enqueue_js_in_footer[ $handle ] = rocket_set_internal_url_scheme( $script_src );
		}
	}
}
add_action( 'wp_footer', 'rocket_extract_js_files_from_footer', 1 );

add_action( 'wp_head', 'rocket_get_js_enqueued_in_head', PHP_INT_MAX );
/**
 * Get all handles for JS files already enqueued in head
 *
 * @since 3.0
 * @author Remy Perona 
 */
function rocket_get_js_enqueued_in_head() {
	global $wp_scripts, $rocket_js_enqueued_in_head;

	foreach ( $wp_scripts->done as $handle ) {
		$rocket_js_enqueued_in_head[ $handle ] = true;
	}
}

/**
 * Compatibility with WordPress multisite with subfolders websites
 *
 * @since 2.6.5
 *
 * @param string $url minified file URL.
 * @return string Updated minified file URL
 */
function rocket_fix_minify_multisite_path_issue( $url ) {
	if ( ! is_multisite() || is_main_site() ) {
		return $url;
	}

	// Current blog infos.
	$blog_id  = get_current_blog_id();
	$bloginfo = get_blog_details( $blog_id, false );

	// Main blog infos.
	$main_blog_id = 1;

	if ( ! empty( $GLOBALS['current_site']->blog_id ) ) {
		$main_blog_id = absint( $GLOBALS['current_site']->blog_id );
	}
	elseif ( defined( 'BLOG_ID_CURRENT_SITE' ) ) {
		$main_blog_id = absint( BLOG_ID_CURRENT_SITE );
	}
	elseif ( defined( 'BLOGID_CURRENT_SITE' ) ) { // deprecated.
		$main_blog_id = absint( BLOGID_CURRENT_SITE );
	}

	$main_bloginfo = get_blog_details( $main_blog_id, false );

	if ( '/' !== $bloginfo->path ) {
		$first_path_pos = strpos( $url, $bloginfo->path );
		if ( false !== $first_path_pos ) {
		    $url = substr_replace( $url, $main_bloginfo->path, $first_path_pos, strlen( $bloginfo->path ) );
		}
	}

	return $url;
}
add_filter( 'rocket_pre_minify_path', 'rocket_fix_minify_multisite_path_issue' );

/**
 * Compatibility with multilingual plugins & multidomain configuration
 *
 * @since 2.6.13 Regression Fix: Apply CDN on minified CSS and JS files by checking the CNAME host
 * @since 2.6.8
 *
 * @param string $url Minified file URL.
 * @return string Updated minified file URL
 */
function rocket_minify_i18n_multidomain( $url ) {
	if ( ! rocket_has_i18n() ) {
		return $url;
	}

	$url_host = parse_url( $url, PHP_URL_HOST );
	$zone     = array( 'all', 'css_and_js' );
	$current_filter = current_filter();

	// Add only CSS zone.
	if ( 'rocket_css_url' === $current_filter ) {
		$zone[] = 'css';
	}

	// Add only JS zone.
	if ( 'rocket_js_url' === $current_filter ) {
		$zone[] = 'js';
	}

	$cnames = get_rocket_cdn_cnames( $zone );
	$cnames = array_map( 'rocket_remove_url_protocol' , $cnames );

	if ( $url_host !== $_SERVER['HTTP_HOST'] && in_array( $_SERVER['HTTP_HOST'], get_rocket_i18n_host(), true ) && ! in_array( $url_host, $cnames, true ) ) {
		$url = str_replace( $url_host, $_SERVER['HTTP_HOST'], $url );
	}

	return $url;
}
add_filter( 'rocket_css_url', 'rocket_minify_i18n_multidomain' );
add_filter( 'rocket_js_url'	, 'rocket_minify_i18n_multidomain' );<|MERGE_RESOLUTION|>--- conflicted
+++ resolved
@@ -12,10 +12,6 @@
  * @param string $buffer HTML content.
  * @return string Modified HTML content
  */
-<<<<<<< HEAD
-=======
-add_filter( 'rocket_buffer', 'rocket_minify_process', 13 );
->>>>>>> ba812f34
 function rocket_minify_process( $buffer ) {
 	$enable_js  = get_rocket_option( 'minify_js' );
 	$enable_css = get_rocket_option( 'minify_css' );
@@ -57,14 +53,6 @@
 		$buffer = preg_replace( '/<head(.*)>/', '<head$1>' . $google_fonts . $css . $js, $buffer, 1 );
 	}
 
-<<<<<<< HEAD
-	// Minify HTML.
-	if ( get_rocket_option( 'minify_html' ) && ! is_rocket_post_excluded_option( 'minify_html' ) ) {
-	    $buffer = rocket_minify_html( $buffer );
-	}
-
-=======
->>>>>>> ba812f34
 	return $buffer;
 }
 add_filter( 'rocket_buffer', 'rocket_minify_process', 13 );
@@ -77,15 +65,11 @@
 function rocket_insert_minify_js_in_footer() {
 	global $pagenow;
 
-<<<<<<< HEAD
-	if ( get_rocket_option( 'minify_js' ) && ! in_array( $pagenow, array( 'wp-login.php', 'wp-register.php' ), true ) && ( ! defined( 'DONOTMINIFYJS' ) || ! DONOTMINIFYJS ) && ( ! defined( 'DONOTCACHEPAGE' ) || ! DONOTCACHEPAGE ) && ! is_rocket_post_excluded_option( 'minify_js' ) && ! is_404() ) {
-=======
 	if ( get_rocket_option( 'minify_js_no_concat' ) ) {
 		return;
 	}
 	
 	if ( get_rocket_option( 'minify_js' ) && ! in_array( $pagenow, array( 'wp-login.php', 'wp-register.php' ) ) && ( ! defined( 'DONOTMINIFYJS' ) || ! DONOTMINIFYJS ) && ( ! defined( 'DONOTCACHEPAGE' ) || ! DONOTCACHEPAGE ) && ! is_rocket_post_excluded_option( 'minify_js' ) && ! is_404() ) {
->>>>>>> ba812f34
 		// Don't apply for logged users if the option is turned off.
 		if ( is_user_logged_in() && ! get_rocket_option( 'cache_logged_user' ) ) {
 			return;
@@ -118,13 +102,8 @@
 			$file = apply_filters( 'script_loader_src', $file, '' );
 			list( $file_host, $file_path ) = get_rocket_parse_url( $file );
 
-<<<<<<< HEAD
 			// Check if its an external file.
-			if ( $home_host !== $file_host && ! in_array( $file_host, $cnames_host, true ) && ! in_array( $file_path, $rocket_enqueue_js_in_footer, true ) ) {
-=======
-			// Check if its an external file
 			if ( $home_host != $file_host && ! in_array( $file_host, $cnames_host ) && ! in_array( $file_path, $rocket_enqueue_js_in_footer ) || get_rocket_option( 'minify_js_no_concat' ) && preg_match( '/(?:-|\.)min.js/i', $file ) ) {
->>>>>>> ba812f34
 				if ( isset( $ordered_files[ $i ] ) ) {
 					$i++;
 					$ordered_files[ $i++ ] = $file;
@@ -216,17 +195,12 @@
  * @return string Updated HTML content
  */
 function rocket_minify_html( $buffer ) {
-<<<<<<< HEAD
-	// Check if Minify_HTML is enabled.
-	if ( ! class_exists( 'Minify_HTML' ) ) {
-=======
 	if ( ! get_rocket_option( 'minify_html' ) || is_rocket_post_excluded_option( 'minify_html' ) ) {
 		return $buffer;
 	}
 
-	// Check if Minify_HTML is enable
+	// Check if Minify_HTML is enables.
     if ( ! class_exists( 'Minify_HTML' ) ) {
->>>>>>> ba812f34
 
 	    $html_options = array();
 
@@ -294,7 +268,6 @@
  * @return string Updated HTML content
  */
 function rocket_minify_css( $buffer ) {
-<<<<<<< HEAD
 	$home_host            = parse_url( home_url(), PHP_URL_HOST );
 	$internal_files       = array();
 	$external_tags        = '';
@@ -320,31 +293,6 @@
 			$excluded_tag = false;
 
 			// Get URLs infos.
-=======
-    $home_host            = parse_url( home_url(), PHP_URL_HOST );
-    $internal_files       = array();
-    $external_tags        = '';
-    $excluded_tags        = '';
-    $fonts_tags           = '';
-    $excluded_css		  = implode( '|' , get_rocket_exclude_css() );
-    $excluded_css 		  = str_replace( '//' . $home_host , '', $excluded_css );
-    $wp_content_dirname   = ltrim( str_replace( home_url(), '', WP_CONTENT_URL ), '/' ) . '/';
-
-    // Get all css files with this regex
-    preg_match_all( apply_filters( 'rocket_minify_css_regex_pattern', '/<link\s*.+href=[\'|"]([^\'|"]+\.css?.+)[\'|"](.+)>/iU' ), $buffer, $tags_match );
-
-	$i = 0;
-    foreach ( $tags_match[0] as $tag ) {
-        // Check css media type
-        // or the file is already minify by get_rocket_minify_files
-        // or the file is rejected to the process
-        if ( ( false === strpos( $tag, 'media=' ) || preg_match('/media=["\'](?:["\']|[^"\']*?(all|screen)[^"\']*?["\'])/', $tag ) ) && false === strpos( $tag, 'data-minify=' ) && false === strpos( $tag, 'data-no-minify=' ) ) {
-
-			// To check if a tag is to exclude of the minify process
-            $excluded_tag = false;
-
-            // Get URLs infos
->>>>>>> ba812f34
 			$css_url  = parse_url( set_url_scheme( $tags_match[1][ $i ] ) );
 
 			// Get host for all langs.
@@ -362,25 +310,14 @@
 			// Insert the relative path to the array without query string.
 			if ( ( isset( $css_url['host'] ) && ( $css_url['host'] === $home_host || in_array( $css_url['host'], $cnames_host, true ) || in_array( $css_url['host'], $langs_host, true ) ) ) || ( ! isset( $css_url['host'] ) && preg_match( '#(' . $wp_content_dirname . '|wp-includes)#', $css_url['path'] ) ) ) {
 
-<<<<<<< HEAD
 				// Check if it isn't a file to exclude.
-				if ( ! preg_match( '#^(' . $excluded_css . ')$#', $css_url['path'] ) && pathinfo( $css_url['path'], PATHINFO_EXTENSION ) === 'css' ) {
-					$internal_files[] = $css_url['path'];
-				} else {
-=======
-				// Check if it isn't a file to exclude
 				if ( preg_match( '#^(' . $excluded_css . ')$#', $css_url['path'] ) && pathinfo( $css_url['path'], PATHINFO_EXTENSION ) == 'css' ) {
->>>>>>> ba812f34
 					$excluded_tag = true;
 				} else {
 					$internal_files[] = $css_url['path'];
 				}
-<<<<<<< HEAD
-
-				// If it is an external file.
-=======
-			// If it is an external file
->>>>>>> ba812f34
+
+			// If it is an external file.
 			} else {
 				$external_tags .= $tag;
 			}
@@ -424,7 +361,6 @@
 	$wp_content_dirname   = ltrim( str_replace( home_url(), '', WP_CONTENT_URL ), '/' ) . '/';
 	$excluded_external_js = get_rocket_minify_excluded_external_js();
 
-<<<<<<< HEAD
 	// Get all JS files with this regex.
 	preg_match_all( apply_filters( 'rocket_minify_js_regex_pattern', '#<script[^>]+?src=[\'|"]([^\'|"]+\.js?.+)[\'|"].*>(?:<\/script>)#i' ), $buffer, $tags_match );
 
@@ -445,35 +381,12 @@
 	        $js_url = parse_url( $js_url_with_scheme );
 
 			// Get host for all langs.
-=======
-    // Get all JS files with this regex.
-    preg_match_all( apply_filters( 'rocket_minify_js_regex_pattern', '#<script[^>]+?src=[\'|"]([^\'|"]+\.js?.+)[\'|"].*>(?:<\/script>)#i' ), $buffer, $tags_match );
-
-	$i = 0;
-    foreach ( $tags_match[0] as $tag ) {
-
-        // Check if the file is already minify by get_rocket_minify_files.
-        // or the file is rejected to the process.
-        if ( ! strpos( $tag, 'data-minify=' ) && ! strpos( $tag, 'data-no-minify=' ) ) {
-
-			// To check if a tag is to be excluded from the minify process
-        	$excluded_tag = false;
-			
-			// Get JS URL with scheme
-			$js_url_with_scheme = set_url_scheme( $tags_match[1][ $i ] );
-			
-	    	// Get URL infos
-	    	$js_url = parse_url( $js_url_with_scheme );
-			
-			// Get host for all langs
->>>>>>> ba812f34
 			$langs_host = array();
 			if ( $langs = get_rocket_i18n_uri() ) {
 				foreach ( $langs as $lang ) {
 					$langs_host[] = parse_url( $lang, PHP_URL_HOST );
 				}
 			}
-<<<<<<< HEAD
 
 			// Get host of CNAMES.
 			$cnames_host = get_rocket_cnames_host( array( 'all', 'css_and_js', 'js' ) );
@@ -483,17 +396,17 @@
 	        if ( ( isset( $js_url['host'] ) && ( $js_url['host'] === $home_host || in_array( $js_url['host'], $cnames_host, true ) || in_array( $js_url['host'], $langs_host, true ) ) ) || ( ! isset( $js_url['host'] ) && preg_match( '#(' . $wp_content_dirname . '|wp-includes)#', $js_url['path'] ) ) ) {
 
 		        // Check if it isn't a file to exclude.
-		        if ( ! preg_match( '#^(' . $excluded_js . ')$#', $js_url['path'] ) && pathinfo( $js_url['path'], PATHINFO_EXTENSION ) === 'js' ) {
-			        $internal_files[] = $js_url['path'];
-		        } else {
+		        if ( preg_match( '#^(' . $excluded_js . ')$#', $js_url['path'] ) && pathinfo( $js_url['path'], PATHINFO_EXTENSION ) == 'js' ) {
 			        $excluded_tag = true;
-		        }
+			    } else {
+			    	$internal_files[] = $js_url['path'];
+			    }
 				// If it's an excluded external file.
 			} elseif ( isset( $js_url['host'] ) && in_array( $js_url['host'], $excluded_external_js, true ) ) {
 
 				$excluded_tag = true;
 
-				// If it's an external file.
+			// If it's an external file.
 			} else {
 				if ( ! in_array( $tags_match[1][ $i ], $js_in_footer, true ) && ! in_array( $js_url_with_scheme, $js_in_footer, true ) ) {
 					$external_tags[] = $tag;
@@ -510,45 +423,6 @@
 				$buffer = str_replace( $tag, $tag_cache_busting, $buffer );
 			}
 		}
-=======
-			
-			// Get host of CNAMES
-			$cnames_host = get_rocket_cnames_host( array( 'all', 'css_and_js', 'js' ) );
-			
-	    	// Check if the link isn't external
-	    	// Insert the relative path to the array without query string
-	    	if ( ( isset( $js_url['host'] ) && ( $js_url['host'] == $home_host || in_array( $js_url['host'], $cnames_host ) || in_array( $js_url['host'], $langs_host ) ) ) || ( ! isset( $js_url['host'] ) && preg_match( '#(' . $wp_content_dirname . '|wp-includes)#', $js_url['path'] ) ) ) {
-			
-			    // Check if it isn't a file to exclude
-			    if ( preg_match( '#^(' . $excluded_js . ')$#', $js_url['path'] ) && pathinfo( $js_url['path'], PATHINFO_EXTENSION ) == 'js' ) {
-			        $excluded_tag = true;
-			    } else {
-			     $internal_files[] = $js_url['path'];
-			    }
-			 
-			// If it's an excluded external file
-			} else if ( isset( $js_url['host'] ) && in_array( $js_url['host'], $excluded_external_js ) ) {
-			
-			 $excluded_tag = true;
-			
-			// If it's an external file
-			} else {
-			 if ( ! in_array( $tags_match[1][ $i ], $js_in_footer ) && ! in_array( $js_url_with_scheme, $js_in_footer ) ) {
-			 	$external_tags[] = $tag;
-			 }
-			}
-			
-			// Remove the tag
-        	if ( ! $excluded_tag ) {
-        		$buffer = str_replace( $tag, '', $buffer );
-        	}
-			
-        	if ( $excluded_tag && get_rocket_option( 'remove_query_strings' ) ) {
-        	    $tag_cache_busting = str_replace( $tags_match[1][ $i ], rocket_browser_cache_busting( $tags_match[1][ $i ], 'script_loader_src' ), $tag );
-        	    $buffer = str_replace( $tag, $tag_cache_busting, $buffer );
-        	}
-        }
->>>>>>> ba812f34
 		$i++;
 	}
 
@@ -559,13 +433,8 @@
 	$js_in_footer = array_map( 'rocket_clean_exclude_file', $js_in_footer );
 
 	// Exclude JS files to insert in footer.
-<<<<<<< HEAD
 	foreach ( $internal_files as $k => $url ) {
 		if ( in_array( $url, $js_in_footer, true ) ) {
-=======
-	foreach( $internal_files as $k => $url ) {
-		if ( in_array( $url, $js_in_footer ) ) {
->>>>>>> ba812f34
 			unset( $internal_files[ $k ] );
 		}
 	}
@@ -812,29 +681,19 @@
  * @since 3.0 
  * @since 2.6
  */
-<<<<<<< HEAD
-function rocket_extract_js_files_from_footer() {
-	global $rocket_enqueue_js_in_footer, $wp_scripts, $pagenow;
-=======
-add_action( 'wp_footer', '__rocket_extract_js_files_from_footer', PHP_INT_MAX - 1 );
 function __rocket_extract_js_files_from_footer() {
 	global $rocket_enqueue_js_in_footer, $rocket_js_enqueued_in_head, $wp_scripts, $pagenow;
 
 	if ( get_rocket_option( 'minify_js_no_concat' ) ) {
 		return;
 	}
->>>>>>> ba812f34
 
 	$rocket_enqueue_js_in_footer = array();
 
 	/** This filter is documented in inc/front/process.php */
 	$rocket_cache_search = apply_filters( 'rocket_cache_search', false );
 
-<<<<<<< HEAD
-	if ( empty( $wp_scripts->in_footer ) || ! get_rocket_option( 'minify_js', false ) || in_array( $pagenow, array( 'wp-login.php', 'wp-register.php' ), true ) || ( defined( 'DONOTMINIFYJS' ) && DONOTMINIFYJS ) || ( defined( 'DONOTCACHEPAGE' ) && DONOTCACHEPAGE ) || is_rocket_post_excluded_option( 'minify_js' ) || is_404() || ( is_search() && ! $rocket_cache_search ) ) {
-=======
-	if ( empty( $wp_scripts->done ) || ! get_rocket_option( 'minify_js', false ) || in_array( $pagenow, array( 'wp-login.php', 'wp-register.php' ) ) || ( defined( 'DONOTMINIFYJS' ) && DONOTMINIFYJS ) || ( defined( 'DONOTCACHEPAGE' ) && DONOTCACHEPAGE ) || is_rocket_post_excluded_option( 'minify_js' ) || is_404() || ( is_search() && ! $rocket_cache_search ) ) {
->>>>>>> ba812f34
+	if ( empty( $wp_scripts->done ) || ! get_rocket_option( 'minify_js', false ) || in_array( $pagenow, array( 'wp-login.php', 'wp-register.php', true ) ) || ( defined( 'DONOTMINIFYJS' ) && DONOTMINIFYJS ) || ( defined( 'DONOTCACHEPAGE' ) && DONOTCACHEPAGE ) || is_rocket_post_excluded_option( 'minify_js' ) || is_404() || ( is_search() && ! $rocket_cache_search ) ) {
 		return;
 	}
 
@@ -853,39 +712,11 @@
 	$excluded_js 		  = get_rocket_exclude_js();
 	$excluded_external_js = get_rocket_minify_excluded_external_js();
 
-<<<<<<< HEAD
-	foreach ( $wp_scripts->in_footer as $handle ) {
-=======
 	foreach( $wp_scripts->done as $handle ) {
-
->>>>>>> ba812f34
 		$script_src  = $wp_scripts->registered[ $handle ]->src;
 		$script_src  = ( strstr( $script_src, '/wp-includes/js/' ) ) ? $wp_scripts->base_url . $script_src : $script_src;
 		$script_src_cleaned = str_replace( array( 'http:', 'https:', '//' . $home_host ), '', $script_src );
 
-<<<<<<< HEAD
-		if ( in_array( $handle, $wp_scripts->queue, true ) && ! in_array( parse_url( $script_src, PHP_URL_HOST ), $excluded_external_js, true ) && ! in_array( $script_src, $deferred_js_files, true ) && ! in_array( parse_url( $script_src, PHP_URL_PATH ), $excluded_js, true ) && ! in_array( parse_url( $script_src_cleaned, PHP_URL_PATH ), $excluded_js, true ) ) {
-
-			// Dequeue JS files without extension.
-			if ( '' === pathinfo( $script_src, PATHINFO_EXTENSION ) ) {
-				wp_dequeue_script( $handle );
-			}
-
-			// Add protocol on external JS to prevent conflict.
-			if ( parse_url( $script_src, PHP_URL_HOST ) !== $home_host && false === strpos( $script_src, 'http://' ) && false === strpos( $script_src, 'https://' ) ) {
-				$script_src = set_url_scheme( $script_src );
-			}
-
-			// Add dependency enqueued in the footer.
-			foreach ( $wp_scripts->registered[ $handle ]->deps as $handle_dep ) {
-				if ( in_array( $handle_dep, $wp_scripts->in_footer, true ) ) {
-					$src = $wp_scripts->registered[ $handle_dep ]->src;
-					$src = ( strstr( $src, '/wp-includes/js/' ) ) ? $wp_scripts->base_url . $src : $src;
-					$rocket_enqueue_js_in_footer[ $handle_dep ] = rocket_set_internal_url_scheme( $src );
-				}
-			}
-
-=======
 		if ( ! in_array( parse_url( $script_src, PHP_URL_HOST ), $excluded_external_js ) && ! in_array( $script_src, $deferred_js_files ) && ! in_array( parse_url( $script_src, PHP_URL_PATH ), $excluded_js ) && ! in_array( parse_url( $script_src_cleaned, PHP_URL_PATH ), $excluded_js ) ) {					if ( isset( $rocket_js_enqueued_in_head[ $handle ] ) ) {
 				continue;
 			}
@@ -899,15 +730,13 @@
 			if ( $home_host != parse_url( $script_src, PHP_URL_HOST ) && strpos( $script_src, 'http://' ) === false && strpos( $script_src, 'https://' ) === false ) {
 				$script_src = set_url_scheme( $script_src );
 			}
-			
->>>>>>> ba812f34
+
 			$rocket_enqueue_js_in_footer[ $handle ] = rocket_set_internal_url_scheme( $script_src );
 		}
 	}
 }
-add_action( 'wp_footer', 'rocket_extract_js_files_from_footer', 1 );
-
-add_action( 'wp_head', 'rocket_get_js_enqueued_in_head', PHP_INT_MAX );
+add_action( 'wp_footer', 'rocket_extract_js_files_from_footer', PHP_INT_MAX - 1 );
+
 /**
  * Get all handles for JS files already enqueued in head
  *
@@ -921,6 +750,7 @@
 		$rocket_js_enqueued_in_head[ $handle ] = true;
 	}
 }
+add_action( 'wp_head', 'rocket_get_js_enqueued_in_head', PHP_INT_MAX );
 
 /**
  * Compatibility with WordPress multisite with subfolders websites
