--- conflicted
+++ resolved
@@ -1,213 +1,91 @@
-<<<<<<< HEAD
-<?php
-defined( 'ABSPATH' ) or	die( 'Cheatin&#8217; uh?' );
-
-add_filter( 'rocket_buffer', 'rocket_exclude_deferred_js', 11 );
-/**
- * Remove tags of deferred JavaScript files
- *
- * @since 1.3.0 This process is called via the new filter rocket_buffer
- * @since 1.1.0
- *
- * @param string $buffer HTML content to parse.
- * @return string Modified HTML content
- */
-function rocket_exclude_deferred_js( $buffer ) {
-	// Get all JS files with this regex.
-	preg_match_all( '#<script.*src=[\'|"]([^\'|"]+\.js?.+)[\'|"].*></script>#iU', $buffer, $tags_match );
-
-	if ( isset( $tags_match[0] ) ) {
-	    foreach ( $tags_match[0] as $i => $tag ) {
-			// Strip query args.
-			$url = strtok( $tags_match[1][ $i ] , '?' );
-
-			/**
-			 * Filter list of Deferred JavaScript files
-			 *
-			 * @since 1.1.0
-			 *
-			 * @param array List of Deferred JavaScript files.
-			 */
-			$deferred_js_files = apply_filters( 'rocket_minify_deferred_js', get_rocket_option( 'deferred_js_files' ) );
-
-			// Check if this file is deferred loading.
-			if ( in_array( $url, $deferred_js_files, true ) ) {
-				$buffer = str_replace( $tag, '', $buffer );
-			}
-		}
-	}
-
-	return $buffer;
-}
-
-add_action( 'wp_footer', 'rocket_insert_deferred_js', PHP_INT_MAX );
-/**
- * Insert LABjs deferred process in footer
- *
- * @since 1.1.0
- *
- * @param string $buffer HTML content to parse.
- * @return string Modified HTML content
- */
-function rocket_insert_deferred_js( $buffer ) {
-	// @since 2.7: Don't add anything on POST requests, if DONOTCACHEPAGE exists
-	// and logged in users if the "Logged in user cache" option isn't activated
-	// Don't add anything on 404 page or on a page without these query strings
-	if ( is_404()
-		 || ! empty( $_POST )
-		 || ( defined( 'DONOTCACHEPAGE' ) && DONOTCACHEPAGE )
-		 || ( is_user_logged_in() && ! get_rocket_option( 'cache_logged_user', 0 ) )
-		 || ( ! empty( $_GET )
-			  && ( ! isset( $_GET['utm_source'], $_GET['utm_medium'], $_GET['utm_campaign'] ) )
-			  && ( ! isset( $_GET['fb_action_ids'], $_GET['fb_action_types'], $_GET['fb_source'] ) )
-			  && ( ! isset( $_GET['gclid'] ) )
-			  && ( ! isset( $_GET['permalink_name'] ) )
-			  && ( ! isset( $_GET['lp-variation-id'] ) )
-			  && ( ! isset( $_GET['lang'] ) )
-			)
-	) {
-		return;
-	}
-
-	/**
-	 * Filter LABjs file URL
-	 *
-	 * @since 1.1.0
-	 *
-	 * @param string LABjs file URL.
-	 */
-	$labjs_src = WP_ROCKET_FRONT_JS_URL . 'LAB.' . WP_ROCKET_LAB_JS_VERSION . '.min.js';
-	$labjs_src = get_rocket_cdn_url( $labjs_src, array( 'all', 'css_js', 'js' ) );
-	$labjs_src = apply_filters( 'rocket_labjs_src', $labjs_src );
-
-	/**
-	 * Filter list of LABjs options
-	 *
-	 * @since 1.1.0
-	 *
-	 * @param array List of LABjs options.
-	 */
-	$labjs_options = apply_filters( 'rocket_labjs_options', array( 'AlwaysPreserveOrder' => true ) );
-
-	/**
-	 * Filter list of Deferred JavaScript files waiting to load
-	 *
-	 * @since 1.1.0
-	 *
-	 * @param array List of Deferred JavaScript files waiting to load.
-	 */
-	$deferred_js_wait  = apply_filters( 'rocket_minify_deferred_js_wait', get_rocket_option( 'deferred_js_wait' ) );
-
-	$defer  = '<script src="' . $labjs_src . '" data-no-minify="1"></script>';
-	$defer .= '<script>';
-	$defer .= '$LAB';
-
-	// Set LABjs options.
-	// All options is available in http://labjs.com/documentation.php#optionsobject.
-	if ( count( $labjs_options ) ) {
-		$defer .= '.setOptions(' . json_encode( $labjs_options ) . ')';
-	}
-
-	$deferred_js_files = get_rocket_deferred_js_files();
-
-	foreach ( $deferred_js_files as $k => $js ) {
-		$wait 	= 1 === (int) $deferred_js_wait[ $k ] ? '.wait(' . esc_js( apply_filters( 'rocket_labjs_wait_callback', false, $js ) ) . ')' : '';
-		$defer .= '.script("' . esc_js( $js ) . '")' . $wait;
-	}
-
-	$defer .= ';</script>';
-	echo $defer;
-}
-=======
-<?php
-defined( 'ABSPATH' ) or	die( 'Cheatin&#8217; uh?' );
-
-/**
- * Add defer attribute to script that should be deferred
- *
- * @since 3.0 Use defer attribute instead of labJS
- * @since 1.1.0
- *
- * @param string $buffer HTML content in the buffer.
- * @return string Updated HTML content
- */
-function rocket_insert_deferred_js( $buffer ) {
-	if ( get_rocket_option( 'defer_all_js' ) ) {
-		return $buffer;
-	}
-
-	// Get all JS files with this regex.
-	preg_match_all( '#<script.*src=[\'|"]([^\'|"]+\.js?.+)[\'|"].*></script>#iU', $buffer, $tags_match );
-
-	if ( ! isset( $tags_match[0] ) ) {
-		return $buffer;
-	}
-
-	foreach ( $tags_match[0] as $i => $tag ) {
-		// Strip query args.
-		$url = strtok( $tags_match[1][$i] , '?' );
-
-		$deferred_js_files = array_flip( get_rocket_deferred_js_files() );
-
-		// Check if this file should be deferred.
-		if ( isset( $deferred_js_files[ $url ] ) ) {
-			$deferred_tag = str_replace( '></script>', ' defer></script>', $tag );
-			$buffer = str_replace( $tag, $deferred_tag, $buffer );
-		}
-	}
-
-	return $buffer;
-}
-add_filter( 'rocket_buffer', 'rocket_insert_deferred_js', 11 );
-
-
-/**
- * Defer all JS files.
- * 
- * @since 3.0
- * @author Remy Perona
- *
- * @param string $buffer HTML content.
- * @return string Updated HTML content
- */
-function rocket_defer_js( $buffer ) {
-	if ( ! get_rocket_option( 'defer_all_js' ) ) {
-		return $buffer;
-	}
-
-	// Get all JS files with this regex.
-	preg_match_all( '#<script(.*)src=[\'|"]([^\'|"]+\.js?.+)[\'|"](.*)></script>#iU', $buffer, $tags_match );
-
-	if ( ! isset( $tags_match[0] ) ) {
-		return $buffer;
-	}
-
-	$exclude_defer_js = array_flip( get_rocket_exclude_defer_js() );
-
-	foreach ( $tags_match[0] as $i => $tag ) {
-		// Strip query args.
-		$url = strtok( $tags_match[2][ $i ] , '?' );
-
-		// Check if this file should be deferred.
-		if ( isset( $exclude_defer_js[ $url ] ) ) {
-			continue;
-		}
-
-		// Don't add defer if already async.
-		if ( false !== strpos( $tags_match[1][ $i ], 'async' ) || false !== strpos( $tags_match[3][ $i ], 'async' ) ) {
-			continue;
-		}
-
-		// Don't add defer if already defer.
-		if ( false !== strpos( $tags_match[1][ $i ], 'defer' ) || false !== strpos( $tags_match[3][ $i ], 'defer' ) ) {
-			continue;
-		}
-
-		$deferred_tag = str_replace( '></script>', ' defer></script>', $tag );
-		$buffer = str_replace( $tag, $deferred_tag, $buffer );
-	}
-
-	return $buffer;	
-}
-add_filter( 'rocket_buffer', 'rocket_defer_js', 14 );
->>>>>>> ba812f34
+<?php
+defined( 'ABSPATH' ) or	die( 'Cheatin&#8217; uh?' );
+
+/**
+ * Add defer attribute to script that should be deferred
+ *
+ * @since 3.0 Use defer attribute instead of labJS
+ * @since 1.1.0
+ *
+ * @param string $buffer HTML content in the buffer.
+ * @return string Updated HTML content
+ */
+function rocket_insert_deferred_js( $buffer ) {
+	if ( get_rocket_option( 'defer_all_js' ) ) {
+		return $buffer;
+	}
+
+	// Get all JS files with this regex.
+	preg_match_all( '#<script.*src=[\'|"]([^\'|"]+\.js?.+)[\'|"].*></script>#iU', $buffer, $tags_match );
+
+	if ( ! isset( $tags_match[0] ) ) {
+		return $buffer;
+	}
+
+	foreach ( $tags_match[0] as $i => $tag ) {
+		// Strip query args.
+		$url = strtok( $tags_match[1][$i] , '?' );
+
+		$deferred_js_files = array_flip( get_rocket_deferred_js_files() );
+
+		// Check if this file should be deferred.
+		if ( isset( $deferred_js_files[ $url ] ) ) {
+			$deferred_tag = str_replace( '></script>', ' defer></script>', $tag );
+			$buffer = str_replace( $tag, $deferred_tag, $buffer );
+		}
+	}
+
+	return $buffer;
+}
+add_filter( 'rocket_buffer', 'rocket_insert_deferred_js', 11 );
+
+
+/**
+ * Defer all JS files.
+ * 
+ * @since 3.0
+ * @author Remy Perona
+ *
+ * @param string $buffer HTML content.
+ * @return string Updated HTML content
+ */
+function rocket_defer_js( $buffer ) {
+	if ( ! get_rocket_option( 'defer_all_js' ) ) {
+		return $buffer;
+	}
+
+	// Get all JS files with this regex.
+	preg_match_all( '#<script(.*)src=[\'|"]([^\'|"]+\.js?.+)[\'|"](.*)></script>#iU', $buffer, $tags_match );
+
+	if ( ! isset( $tags_match[0] ) ) {
+		return $buffer;
+	}
+
+	$exclude_defer_js = array_flip( get_rocket_exclude_defer_js() );
+
+	foreach ( $tags_match[0] as $i => $tag ) {
+		// Strip query args.
+		$url = strtok( $tags_match[2][ $i ] , '?' );
+
+		// Check if this file should be deferred.
+		if ( isset( $exclude_defer_js[ $url ] ) ) {
+			continue;
+		}
+
+		// Don't add defer if already async.
+		if ( false !== strpos( $tags_match[1][ $i ], 'async' ) || false !== strpos( $tags_match[3][ $i ], 'async' ) ) {
+			continue;
+		}
+
+		// Don't add defer if already defer.
+		if ( false !== strpos( $tags_match[1][ $i ], 'defer' ) || false !== strpos( $tags_match[3][ $i ], 'defer' ) ) {
+			continue;
+		}
+
+		$deferred_tag = str_replace( '></script>', ' defer></script>', $tag );
+		$buffer = str_replace( $tag, $deferred_tag, $buffer );
+	}
+
+	return $buffer;	
+}
+add_filter( 'rocket_buffer', 'rocket_defer_js', 14 );