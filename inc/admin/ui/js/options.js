jQuery( document ).ready( function($){
	// Fancybox
	$(".fancybox").fancybox({'type' : 'iframe'});

	// Display warning message if lazyload options are checked
	var $info = $('.fieldname-lazyload_common_issues'),
    	$inputs = $('input[id^="lazyload"]'),
		is_lazy_checked = function(){
		return $inputs.filter(':checked').length > 0 ? true : false;
    	},
		check_lazy = function(){
			if( is_lazy_checked() ) {
				$info.fadeIn( 275 ).attr('aria-hidden', 'false' );
      		} else {
	  			$info.fadeOut( 275 ).attr('aria-hidden', 'true' );
      		}
    	};

	check_lazy();

	$inputs.on('change.wprocket', check_lazy);

	// Display warning message if minification options are checked
	var $info_minify = $('.fieldname-minify_warning'),
    	$inputs_minify = $('input[id^="minify"]'),
		is_minify_checked = function(){
		return $inputs_minify.filter(':checked').length > 0 ? true : false;
    	},
		check_minify = function(){
			if( is_minify_checked() ) {
				$info_minify.fadeIn( 275 ).attr('aria-hidden', 'false' );
      		} else {
	  			$info_minify.fadeOut( 275 ).attr('aria-hidden', 'true' );
      		}
    	};

	check_minify();

	$inputs_minify.on('change.wprocket', check_minify);

	// Display warning message if purge interval is too low or too high
	var $info_lifespan_less = $('.fieldname-purge_warning_less'),
		$info_lifespan_more = $('.fieldname-purge_warning_more'),
    	$input_cron_interval = $('#purge_cron_interval'),
    	$input_cron_unit = $('#purge_cron_unit'),

		check_purge_cron = function(){
			if( 'DAY_IN_SECONDS' === $input_cron_unit.val() || 'HOUR_IN_SECONDS' === $input_cron_unit.val() && 10 < $input_cron_interval.val() ) {
				$info_lifespan_less.fadeIn( 275 ).attr('aria-hidden', 'false' );
				$info_lifespan_more.fadeOut( 275 ).attr('aria-hidden', 'true' );
      		} else if ( 'MINUTE_IN_SECONDS' === $input_cron_unit.val() && 300 > $input_cron_interval.val() ) {
	  			$info_lifespan_less.fadeOut( 275 ).attr('aria-hidden', 'true' );
	  			$info_lifespan_more.fadeIn( 275 ).attr('aria-hidden', 'false' );
      		} else {
	      		$info_lifespan_less.fadeOut( 275 ).attr('aria-hidden', 'true' );
	  			$info_lifespan_more.fadeOut( 275 ).attr('aria-hidden', 'true' );
      		}
    	};

	check_purge_cron();

	$input_cron_interval.on('change.wprocket', check_purge_cron);
	$input_cron_unit.on('change.wprocket', check_purge_cron);

	// Display warning message if render blocking options are checked
	var $info_render_blocking = $('.fieldname-render_blocking_warning '),
    	$inputs_render_blocking = $('#async_css, #defer_all_js'),
		is_render_blocking_checked = function(){
		return $inputs_render_blocking.filter(':checked').length > 0 ? true : false;
    	},
		check_minify = function(){
			if( is_render_blocking_checked() ) {
				$info_render_blocking.fadeIn( 275 ).attr('aria-hidden', 'false' );
      		} else {
	  			$info_render_blocking.fadeOut( 275 ).attr('aria-hidden', 'true' );
      		}
    	};

	check_minify();

	$inputs_render_blocking.on('change.wprocket', check_minify);

	var async_css 		 = $( '#async_css' );
	var critical_css_row = $( '.critical-css-row' );

	if ( ! async_css.is( ':checked' ) ) {
		critical_css_row.hide();
	}

	async_css.change( function() {
		critical_css_row.toggle( 'fast' );
	});

	var minify_css 		= $( '#minify_css' );
	var concatenate_css	= $( '.fieldname-minify_concatenate_css' );
	var exclude_css_row = $( '.exclude-css-row' );

	if ( ! minify_css.is( ':checked' ) ) {
		concatenate_css.hide();
		exclude_css_row.hide();
	}

	minify_css.change( function() {
		if ( ! minify_css.is( ':checked' ) ) {
			concatenate_css.find( '#minify_concatenate_css' ).prop( 'checked', false );
		}

		concatenate_css.toggle( 'fast' );
		exclude_css_row.toggle( 'fast' );
	});

	var minify_js	   = $( '#minify_js' );
	var concatenate_js = $( '.fieldname-minify_concatenate_js' );
	var exclude_js_row = $( '.exclude-js-row' );

	if ( ! minify_js.is( ':checked' ) ) {
		concatenate_js.hide();
		exclude_js_row.hide();
	}

	minify_js.change( function() {
		if ( ! minify_js.is( ':checked' ) ) {
			concatenate_js.find( '#minify_concatenate_js' ).prop( 'checked', false );
		}

		concatenate_js.toggle( 'fast' );
		exclude_js_row.toggle( 'fast' );
	});

	// Remove input
	$('.rkt-module-remove').css('cursor','pointer').live('click', function(e){
		e.preventDefault();
		$(this).parent().css('background-color','red' ).slideUp( 'slow' , function(){$(this).remove(); } );
	} );

	// CNAMES
	$('.rkt-module-clone').on('click', function(e)
	{
		var moduleID = $(this).parent().siblings('.rkt-module').attr('id');

		e.preventDefault();
		$($('#' + moduleID ).siblings('.rkt-module-model:last')[0].innerHTML).appendTo('#' + moduleID);

	});

	// Inputs with parent
	$('.has-parent').each( function() {
		var input  = $(this),
			parent = $('#'+$(this).data('parent'));

		parent.change( function() {
			if( parent.is(':checked') ) {
				input.parents('fieldset').show(200);
			} else {
				input.parents('fieldset').hide(200);
			}
		});

		if( ! parent.is(':checked') ) {
			$(this).parents('fieldset').hide();
		}
	});

	// Tabs
	$('#rockettabs').css({padding: '5px', border: '1px solid #ccc', borderTop: '0px'});
	$('.nav-tab-wrapper a').css({outline: '0px'});
	$('#rockettabs .rkt-tab').hide();
	$('#rockettabs h3').hide();
	var sup_html5st = 'sessionStorage' in window && window['sessionStorage'] !== undefined;
	if( sup_html5st ) {
		var tab = unescape( sessionStorage.getItem( 'rocket_tab' ) );
		if( tab!='null' && tab!=null && tab!=undefined && $('h2.nav-tab-wrapper a[href="'+tab+'"]').length==1 ) {
			$('#rockettabs .nav-tab').hide();
			$('h2.nav-tab-wrapper a[href="'+tab+'"]').addClass('nav-tab-active');
			$(tab).show();
		}else{
			$('h2.nav-tab-wrapper a:first').addClass('nav-tab-active');
			if( $('#tab_basic').length==1 )
				$('#tab_basic').show();
		}
	}
	$( 'h2.nav-tab-wrapper .nav-tab, a[href^="#tab_"]', '#rocket_options' ).on( 'click', function(e){
		e.preventDefault();
		tab = $(this).attr( 'href' );
		if( sup_html5st ) {
    		try {
                sessionStorage.setItem( 'rocket_tab', tab );
            } catch( e ) {}
        }
		$('#rockettabs .rkt-tab').hide();
		$('h2.nav-tab-wrapper .nav-tab').removeClass('nav-tab-active');
		$('h2.nav-tab-wrapper a[href="'+tab+'"]').addClass('nav-tab-active');
		$(tab).show();
	} );
	if( $('#rockettabs .rkt-tab:visible').length == 0 ){
		$('h2.nav-tab-wrapper a:first').addClass('nav-tab-active');
		$('#tab_apikey').show();
		$('#tab_basic').show();
		if( sup_html5st ) {
            try {
                sessionStorage.setItem( 'rocket_tab', null );
            } catch( e ) {}
        }
	}

	// Sweet Alert for CSS & JS minification
	$( '#minify_css, #minify_js, #minify_concatenate_css, #minify_concatenate_js' ).click(function() {
		obj = $(this);
		if ( obj.is( ':checked' ) ) {
			swal({
				title: sawpr.warningTitle,
				html: sawpr.minifyText,
				type: "warning",
				showCancelButton: true,
				confirmButtonColor: "#A5DC86",
				confirmButtonText: sawpr.confirmButtonText,
				cancelButtonText: sawpr.cancelButtonText,
			}).then( function() {
			}, function(dismiss){
				if ( dismiss === 'cancel' ) {
					obj.attr('checked', false);
				}
			});
		}
	});

	// Sweet Alert for CloudFlare activation
	$( '#do_cloudflare' ).click(function() {
		if ( $(this).is( ':checked' ) ) {
			swal({
				title: sawpr.cloudflareTitle,
				html: sawpr.cloudflareText,
				timer: 5000
			});
		}
	});

	// Support form
	$( '#submit-support-button' ).click( function(e) {
		e.preventDefault();

		var summary 	= $('#support_summary').val().trim(),
			description = $('#support_description').val().trim(),
			validation  = $('#support_documentation_validation'),
			wpnonce		= $('#_wpnonce').val();

		if ( ! validation.is( ':checked' ) ) {
			swal({
				title: sawpr.warningSupportTitle,
				html: sawpr.warningSupportText,
				type: "warning"
			});
		}

		if ( validation.is( ':checked' ) && ( summary == '' || description == '' ) ) {
			swal({
				title: sawpr.requiredTitle,
				type: "warning",
			});
		}

		if ( summary != '' && description != '' && validation.is( ':checked' ) ) {

			swal({
				title: sawpr.preloaderTitle,
				showCancelButton: false,
				showConfirmButton: false,
				imageUrl: sawpr.preloaderImg,
			});

			$.post(
				ajaxurl,
				{
					action: 'rocket_new_ticket_support',
					summary: summary,
					description: description,
					_wpnonce: wpnonce,
				},
				function(response) {
					response = JSON.parse(response);
					var title, text, type, confirmButtonText, confirmButtonColor;
					if( response.msg == 'BAD_EMAIL' ) {
						title              = sawpr.badSupportTitle;
						text               = sawpr.badSupportText;
						confirmButtonText  = sawpr.badConfirmButtonText;
						confirmButtonColor = "#f7a933";
						type               = "error";
					}

					if( response.msg == 'BAD_LICENCE' ) {
						title = sawpr.expiredSupportTitle;
						text  = sawpr.expiredSupportText;
						confirmButtonText  = sawpr.expiredConfirmButtonText;
						confirmButtonColor = "#f7a933";
						type  = "warning";
					}

					if( response.msg == 'BAD_CONNECTION' ) {
						title = sawpr.badServerConnectionTitle;
						text  = sawpr.badServerConnectionText;
						confirmButtonText  = sawpr.badServerConnectionConfirmButtonText;
						confirmButtonColor = "#f7a933";
						type  = "error";
					}

					if( response.msg == 'SUCCESS' ) {
						title = sawpr.successSupportTitle;
						text  = sawpr.successSupportText;
						confirmButtonText = 'OK';
						confirmButtonColor = '#3085d6';
						type  = "success";

						// Reset the values
						$('#support_summary, #support_description, #support_documentation_validation').val('');
					}

					swal({
						title: title,
						html: text,
						type: type,
						confirmButtonText: confirmButtonText,
						confirmButtonColor: confirmButtonColor,
					}).then(
					function() {
						if( response.msg == 'BAD_EMAIL' ) {
							window.open(response.order_url);
						}

						if( response.msg == 'BAD_LICENCE' ) {
							window.open(response.renew_url);
						}

						if( response.msg == 'BAD_CONNECTION' ) {
							window.open('http://wp-rocket.me/support/');
						}
					});
				}
			);
		}
	});

	$('#support_summary').parents('fieldset').append( '<div id="support_searchbox" class="hidden"><p><strong>These articles should help you resolving your issue (EN):</strong></p><div id="support_searchbox-suggestions"><ul></ul></div></div>' );

    // Live Search Cached Results
    last_search_results = new Array();

	 //Listen for the event
	$( "#support_summary" ).on( "keyup", function(e) {
		// Set Search String
		var query_value = $(this).val();
		// Set Timeout
		clearTimeout($.data(this, 'timer'));

		if ( query_value.length < 3 ) {
			$("#support_searchbox").fadeOut();
			$(this).parents('fieldset').attr( 'data-loading', "false" );
			return;
		}

		if ( last_search_results[ query_value ] != undefined ) {
			$(this).parents('fieldset').attr( 'data-loading', "false" );
			$("#support_searchbox-suggestions ul").html(last_search_results[ query_value ]);
			$("#support_searchbox").fadeIn();
			return;
		}
		// Do Search
		$(this).parents('fieldset').attr( 'data-loading', "true" );
		$(this).data('timer', setTimeout(search, 200));
	});

    // Live Search
    // On Search Submit and Get Results
    function search() {
        var query_value = $('#support_summary').val();
        if( query_value !== '' ) {
            $.ajax({
                type: "POST",
                url: ajaxurl,
                data: {
	                action : 'rocket_helpscout_live_search',
	                query  : query_value
	            },
                success: function(html) {
	                html = JSON.parse(html);
                    if ( html ) {
	                	last_search_results[ query_value ] = html;
	                	$("#support_searchbox-suggestions ul").html(html);
						$("#support_searchbox").fadeIn();
					}
                    $('#support_summary').parents('fieldset').attr( 'data-loading', "false" );
                }
            });
        }
        return false;
    }

<<<<<<< HEAD
	// Critical CSS generation
	$( '#critical_css_generator' ).on( 'click', function( e ) {
		e.preventDefault();
		wpnonce = $( '#_wpnonce' ).val();

		$.post(
			ajaxurl,
			{
				'action': 'rocket_generate_critical_css',
				'_wpnonce': wpnonce,
				
			},
			function( response ) {
				if ( true == response.success ) {
					$( '#critical_css' ).val( response.data );
				} else {
					if ( response.data instanceof Array ) {
						for ( i = 0; response.data.length; i++ ) {
							$( this ).parent().append( '<p>' + response.data[i].message + '</p>' );
						}
					} else {
						$( this ).parent().append( '<p>' + response.data + '</p>' );
					}
				}
			}
		);
	} );
=======
	$( '.rocket-analytics-data-container' ).hide();
	$( '.rocket-preview-analytics-data' ).on( 'click', function( e ) {
		e.preventDefault();

		$(this).parent().next( '.rocket-analytics-data-container' ).toggle();
	} );

>>>>>>> 4257ea90
} );
<|MERGE_RESOLUTION|>--- conflicted
+++ resolved
@@ -1,434 +1,434 @@
-jQuery( document ).ready( function($){
-	// Fancybox
-	$(".fancybox").fancybox({'type' : 'iframe'});
-
-	// Display warning message if lazyload options are checked
-	var $info = $('.fieldname-lazyload_common_issues'),
-    	$inputs = $('input[id^="lazyload"]'),
-		is_lazy_checked = function(){
-		return $inputs.filter(':checked').length > 0 ? true : false;
-    	},
-		check_lazy = function(){
-			if( is_lazy_checked() ) {
-				$info.fadeIn( 275 ).attr('aria-hidden', 'false' );
-      		} else {
-	  			$info.fadeOut( 275 ).attr('aria-hidden', 'true' );
-      		}
-    	};
-
-	check_lazy();
-
-	$inputs.on('change.wprocket', check_lazy);
-
-	// Display warning message if minification options are checked
-	var $info_minify = $('.fieldname-minify_warning'),
-    	$inputs_minify = $('input[id^="minify"]'),
-		is_minify_checked = function(){
-		return $inputs_minify.filter(':checked').length > 0 ? true : false;
-    	},
-		check_minify = function(){
-			if( is_minify_checked() ) {
-				$info_minify.fadeIn( 275 ).attr('aria-hidden', 'false' );
-      		} else {
-	  			$info_minify.fadeOut( 275 ).attr('aria-hidden', 'true' );
-      		}
-    	};
-
-	check_minify();
-
-	$inputs_minify.on('change.wprocket', check_minify);
-
-	// Display warning message if purge interval is too low or too high
-	var $info_lifespan_less = $('.fieldname-purge_warning_less'),
-		$info_lifespan_more = $('.fieldname-purge_warning_more'),
-    	$input_cron_interval = $('#purge_cron_interval'),
-    	$input_cron_unit = $('#purge_cron_unit'),
-
-		check_purge_cron = function(){
-			if( 'DAY_IN_SECONDS' === $input_cron_unit.val() || 'HOUR_IN_SECONDS' === $input_cron_unit.val() && 10 < $input_cron_interval.val() ) {
-				$info_lifespan_less.fadeIn( 275 ).attr('aria-hidden', 'false' );
-				$info_lifespan_more.fadeOut( 275 ).attr('aria-hidden', 'true' );
-      		} else if ( 'MINUTE_IN_SECONDS' === $input_cron_unit.val() && 300 > $input_cron_interval.val() ) {
-	  			$info_lifespan_less.fadeOut( 275 ).attr('aria-hidden', 'true' );
-	  			$info_lifespan_more.fadeIn( 275 ).attr('aria-hidden', 'false' );
-      		} else {
-	      		$info_lifespan_less.fadeOut( 275 ).attr('aria-hidden', 'true' );
-	  			$info_lifespan_more.fadeOut( 275 ).attr('aria-hidden', 'true' );
-      		}
-    	};
-
-	check_purge_cron();
-
-	$input_cron_interval.on('change.wprocket', check_purge_cron);
-	$input_cron_unit.on('change.wprocket', check_purge_cron);
-
-	// Display warning message if render blocking options are checked
-	var $info_render_blocking = $('.fieldname-render_blocking_warning '),
-    	$inputs_render_blocking = $('#async_css, #defer_all_js'),
-		is_render_blocking_checked = function(){
-		return $inputs_render_blocking.filter(':checked').length > 0 ? true : false;
-    	},
-		check_minify = function(){
-			if( is_render_blocking_checked() ) {
-				$info_render_blocking.fadeIn( 275 ).attr('aria-hidden', 'false' );
-      		} else {
-	  			$info_render_blocking.fadeOut( 275 ).attr('aria-hidden', 'true' );
-      		}
-    	};
-
-	check_minify();
-
-	$inputs_render_blocking.on('change.wprocket', check_minify);
-
-	var async_css 		 = $( '#async_css' );
-	var critical_css_row = $( '.critical-css-row' );
-
-	if ( ! async_css.is( ':checked' ) ) {
-		critical_css_row.hide();
-	}
-
-	async_css.change( function() {
-		critical_css_row.toggle( 'fast' );
-	});
-
-	var minify_css 		= $( '#minify_css' );
-	var concatenate_css	= $( '.fieldname-minify_concatenate_css' );
-	var exclude_css_row = $( '.exclude-css-row' );
-
-	if ( ! minify_css.is( ':checked' ) ) {
-		concatenate_css.hide();
-		exclude_css_row.hide();
-	}
-
-	minify_css.change( function() {
-		if ( ! minify_css.is( ':checked' ) ) {
-			concatenate_css.find( '#minify_concatenate_css' ).prop( 'checked', false );
-		}
-
-		concatenate_css.toggle( 'fast' );
-		exclude_css_row.toggle( 'fast' );
-	});
-
-	var minify_js	   = $( '#minify_js' );
-	var concatenate_js = $( '.fieldname-minify_concatenate_js' );
-	var exclude_js_row = $( '.exclude-js-row' );
-
-	if ( ! minify_js.is( ':checked' ) ) {
-		concatenate_js.hide();
-		exclude_js_row.hide();
-	}
-
-	minify_js.change( function() {
-		if ( ! minify_js.is( ':checked' ) ) {
-			concatenate_js.find( '#minify_concatenate_js' ).prop( 'checked', false );
-		}
-
-		concatenate_js.toggle( 'fast' );
-		exclude_js_row.toggle( 'fast' );
-	});
-
-	// Remove input
-	$('.rkt-module-remove').css('cursor','pointer').live('click', function(e){
-		e.preventDefault();
-		$(this).parent().css('background-color','red' ).slideUp( 'slow' , function(){$(this).remove(); } );
-	} );
-
-	// CNAMES
-	$('.rkt-module-clone').on('click', function(e)
-	{
-		var moduleID = $(this).parent().siblings('.rkt-module').attr('id');
-
-		e.preventDefault();
-		$($('#' + moduleID ).siblings('.rkt-module-model:last')[0].innerHTML).appendTo('#' + moduleID);
-
-	});
-
-	// Inputs with parent
-	$('.has-parent').each( function() {
-		var input  = $(this),
-			parent = $('#'+$(this).data('parent'));
-
-		parent.change( function() {
-			if( parent.is(':checked') ) {
-				input.parents('fieldset').show(200);
-			} else {
-				input.parents('fieldset').hide(200);
-			}
-		});
-
-		if( ! parent.is(':checked') ) {
-			$(this).parents('fieldset').hide();
-		}
-	});
-
-	// Tabs
-	$('#rockettabs').css({padding: '5px', border: '1px solid #ccc', borderTop: '0px'});
-	$('.nav-tab-wrapper a').css({outline: '0px'});
-	$('#rockettabs .rkt-tab').hide();
-	$('#rockettabs h3').hide();
-	var sup_html5st = 'sessionStorage' in window && window['sessionStorage'] !== undefined;
-	if( sup_html5st ) {
-		var tab = unescape( sessionStorage.getItem( 'rocket_tab' ) );
-		if( tab!='null' && tab!=null && tab!=undefined && $('h2.nav-tab-wrapper a[href="'+tab+'"]').length==1 ) {
-			$('#rockettabs .nav-tab').hide();
-			$('h2.nav-tab-wrapper a[href="'+tab+'"]').addClass('nav-tab-active');
-			$(tab).show();
-		}else{
-			$('h2.nav-tab-wrapper a:first').addClass('nav-tab-active');
-			if( $('#tab_basic').length==1 )
-				$('#tab_basic').show();
-		}
-	}
-	$( 'h2.nav-tab-wrapper .nav-tab, a[href^="#tab_"]', '#rocket_options' ).on( 'click', function(e){
-		e.preventDefault();
-		tab = $(this).attr( 'href' );
-		if( sup_html5st ) {
-    		try {
-                sessionStorage.setItem( 'rocket_tab', tab );
-            } catch( e ) {}
-        }
-		$('#rockettabs .rkt-tab').hide();
-		$('h2.nav-tab-wrapper .nav-tab').removeClass('nav-tab-active');
-		$('h2.nav-tab-wrapper a[href="'+tab+'"]').addClass('nav-tab-active');
-		$(tab).show();
-	} );
-	if( $('#rockettabs .rkt-tab:visible').length == 0 ){
-		$('h2.nav-tab-wrapper a:first').addClass('nav-tab-active');
-		$('#tab_apikey').show();
-		$('#tab_basic').show();
-		if( sup_html5st ) {
-            try {
-                sessionStorage.setItem( 'rocket_tab', null );
-            } catch( e ) {}
-        }
-	}
-
-	// Sweet Alert for CSS & JS minification
-	$( '#minify_css, #minify_js, #minify_concatenate_css, #minify_concatenate_js' ).click(function() {
-		obj = $(this);
-		if ( obj.is( ':checked' ) ) {
-			swal({
-				title: sawpr.warningTitle,
-				html: sawpr.minifyText,
-				type: "warning",
-				showCancelButton: true,
-				confirmButtonColor: "#A5DC86",
-				confirmButtonText: sawpr.confirmButtonText,
-				cancelButtonText: sawpr.cancelButtonText,
-			}).then( function() {
-			}, function(dismiss){
-				if ( dismiss === 'cancel' ) {
-					obj.attr('checked', false);
-				}
-			});
-		}
-	});
-
-	// Sweet Alert for CloudFlare activation
-	$( '#do_cloudflare' ).click(function() {
-		if ( $(this).is( ':checked' ) ) {
-			swal({
-				title: sawpr.cloudflareTitle,
-				html: sawpr.cloudflareText,
-				timer: 5000
-			});
-		}
-	});
-
-	// Support form
-	$( '#submit-support-button' ).click( function(e) {
-		e.preventDefault();
-
-		var summary 	= $('#support_summary').val().trim(),
-			description = $('#support_description').val().trim(),
-			validation  = $('#support_documentation_validation'),
-			wpnonce		= $('#_wpnonce').val();
-
-		if ( ! validation.is( ':checked' ) ) {
-			swal({
-				title: sawpr.warningSupportTitle,
-				html: sawpr.warningSupportText,
-				type: "warning"
-			});
-		}
-
-		if ( validation.is( ':checked' ) && ( summary == '' || description == '' ) ) {
-			swal({
-				title: sawpr.requiredTitle,
-				type: "warning",
-			});
-		}
-
-		if ( summary != '' && description != '' && validation.is( ':checked' ) ) {
-
-			swal({
-				title: sawpr.preloaderTitle,
-				showCancelButton: false,
-				showConfirmButton: false,
-				imageUrl: sawpr.preloaderImg,
-			});
-
-			$.post(
-				ajaxurl,
-				{
-					action: 'rocket_new_ticket_support',
-					summary: summary,
-					description: description,
-					_wpnonce: wpnonce,
-				},
-				function(response) {
-					response = JSON.parse(response);
-					var title, text, type, confirmButtonText, confirmButtonColor;
-					if( response.msg == 'BAD_EMAIL' ) {
-						title              = sawpr.badSupportTitle;
-						text               = sawpr.badSupportText;
-						confirmButtonText  = sawpr.badConfirmButtonText;
-						confirmButtonColor = "#f7a933";
-						type               = "error";
-					}
-
-					if( response.msg == 'BAD_LICENCE' ) {
-						title = sawpr.expiredSupportTitle;
-						text  = sawpr.expiredSupportText;
-						confirmButtonText  = sawpr.expiredConfirmButtonText;
-						confirmButtonColor = "#f7a933";
-						type  = "warning";
-					}
-
-					if( response.msg == 'BAD_CONNECTION' ) {
-						title = sawpr.badServerConnectionTitle;
-						text  = sawpr.badServerConnectionText;
-						confirmButtonText  = sawpr.badServerConnectionConfirmButtonText;
-						confirmButtonColor = "#f7a933";
-						type  = "error";
-					}
-
-					if( response.msg == 'SUCCESS' ) {
-						title = sawpr.successSupportTitle;
-						text  = sawpr.successSupportText;
-						confirmButtonText = 'OK';
-						confirmButtonColor = '#3085d6';
-						type  = "success";
-
-						// Reset the values
-						$('#support_summary, #support_description, #support_documentation_validation').val('');
-					}
-
-					swal({
-						title: title,
-						html: text,
-						type: type,
-						confirmButtonText: confirmButtonText,
-						confirmButtonColor: confirmButtonColor,
-					}).then(
-					function() {
-						if( response.msg == 'BAD_EMAIL' ) {
-							window.open(response.order_url);
-						}
-
-						if( response.msg == 'BAD_LICENCE' ) {
-							window.open(response.renew_url);
-						}
-
-						if( response.msg == 'BAD_CONNECTION' ) {
-							window.open('http://wp-rocket.me/support/');
-						}
-					});
-				}
-			);
-		}
-	});
-
-	$('#support_summary').parents('fieldset').append( '<div id="support_searchbox" class="hidden"><p><strong>These articles should help you resolving your issue (EN):</strong></p><div id="support_searchbox-suggestions"><ul></ul></div></div>' );
-
-    // Live Search Cached Results
-    last_search_results = new Array();
-
-	 //Listen for the event
-	$( "#support_summary" ).on( "keyup", function(e) {
-		// Set Search String
-		var query_value = $(this).val();
-		// Set Timeout
-		clearTimeout($.data(this, 'timer'));
-
-		if ( query_value.length < 3 ) {
-			$("#support_searchbox").fadeOut();
-			$(this).parents('fieldset').attr( 'data-loading', "false" );
-			return;
-		}
-
-		if ( last_search_results[ query_value ] != undefined ) {
-			$(this).parents('fieldset').attr( 'data-loading', "false" );
-			$("#support_searchbox-suggestions ul").html(last_search_results[ query_value ]);
-			$("#support_searchbox").fadeIn();
-			return;
-		}
-		// Do Search
-		$(this).parents('fieldset').attr( 'data-loading', "true" );
-		$(this).data('timer', setTimeout(search, 200));
-	});
-
-    // Live Search
-    // On Search Submit and Get Results
-    function search() {
-        var query_value = $('#support_summary').val();
-        if( query_value !== '' ) {
-            $.ajax({
-                type: "POST",
-                url: ajaxurl,
-                data: {
-	                action : 'rocket_helpscout_live_search',
-	                query  : query_value
-	            },
-                success: function(html) {
-	                html = JSON.parse(html);
-                    if ( html ) {
-	                	last_search_results[ query_value ] = html;
-	                	$("#support_searchbox-suggestions ul").html(html);
-						$("#support_searchbox").fadeIn();
-					}
-                    $('#support_summary').parents('fieldset').attr( 'data-loading', "false" );
-                }
-            });
-        }
-        return false;
-    }
-
-<<<<<<< HEAD
-	// Critical CSS generation
-	$( '#critical_css_generator' ).on( 'click', function( e ) {
-		e.preventDefault();
-		wpnonce = $( '#_wpnonce' ).val();
-
-		$.post(
-			ajaxurl,
-			{
-				'action': 'rocket_generate_critical_css',
-				'_wpnonce': wpnonce,
-				
-			},
-			function( response ) {
-				if ( true == response.success ) {
-					$( '#critical_css' ).val( response.data );
-				} else {
-					if ( response.data instanceof Array ) {
-						for ( i = 0; response.data.length; i++ ) {
-							$( this ).parent().append( '<p>' + response.data[i].message + '</p>' );
-						}
-					} else {
-						$( this ).parent().append( '<p>' + response.data + '</p>' );
-					}
-				}
-			}
-		);
-	} );
-=======
-	$( '.rocket-analytics-data-container' ).hide();
-	$( '.rocket-preview-analytics-data' ).on( 'click', function( e ) {
-		e.preventDefault();
-
-		$(this).parent().next( '.rocket-analytics-data-container' ).toggle();
-	} );
-
->>>>>>> 4257ea90
-} );
+jQuery( document ).ready( function($){
+	// Fancybox
+	$(".fancybox").fancybox({'type' : 'iframe'});
+
+	// Display warning message if lazyload options are checked
+	var $info = $('.fieldname-lazyload_common_issues'),
+    	$inputs = $('input[id^="lazyload"]'),
+		is_lazy_checked = function(){
+		return $inputs.filter(':checked').length > 0 ? true : false;
+    	},
+		check_lazy = function(){
+			if( is_lazy_checked() ) {
+				$info.fadeIn( 275 ).attr('aria-hidden', 'false' );
+      		} else {
+	  			$info.fadeOut( 275 ).attr('aria-hidden', 'true' );
+      		}
+    	};
+
+	check_lazy();
+
+	$inputs.on('change.wprocket', check_lazy);
+
+	// Display warning message if minification options are checked
+	var $info_minify = $('.fieldname-minify_warning'),
+    	$inputs_minify = $('input[id^="minify"]'),
+		is_minify_checked = function(){
+		return $inputs_minify.filter(':checked').length > 0 ? true : false;
+    	},
+		check_minify = function(){
+			if( is_minify_checked() ) {
+				$info_minify.fadeIn( 275 ).attr('aria-hidden', 'false' );
+      		} else {
+	  			$info_minify.fadeOut( 275 ).attr('aria-hidden', 'true' );
+      		}
+    	};
+
+	check_minify();
+
+	$inputs_minify.on('change.wprocket', check_minify);
+
+	// Display warning message if purge interval is too low or too high
+	var $info_lifespan_less = $('.fieldname-purge_warning_less'),
+		$info_lifespan_more = $('.fieldname-purge_warning_more'),
+    	$input_cron_interval = $('#purge_cron_interval'),
+    	$input_cron_unit = $('#purge_cron_unit'),
+
+		check_purge_cron = function(){
+			if( 'DAY_IN_SECONDS' === $input_cron_unit.val() || 'HOUR_IN_SECONDS' === $input_cron_unit.val() && 10 < $input_cron_interval.val() ) {
+				$info_lifespan_less.fadeIn( 275 ).attr('aria-hidden', 'false' );
+				$info_lifespan_more.fadeOut( 275 ).attr('aria-hidden', 'true' );
+      		} else if ( 'MINUTE_IN_SECONDS' === $input_cron_unit.val() && 300 > $input_cron_interval.val() ) {
+	  			$info_lifespan_less.fadeOut( 275 ).attr('aria-hidden', 'true' );
+	  			$info_lifespan_more.fadeIn( 275 ).attr('aria-hidden', 'false' );
+      		} else {
+	      		$info_lifespan_less.fadeOut( 275 ).attr('aria-hidden', 'true' );
+	  			$info_lifespan_more.fadeOut( 275 ).attr('aria-hidden', 'true' );
+      		}
+    	};
+
+	check_purge_cron();
+
+	$input_cron_interval.on('change.wprocket', check_purge_cron);
+	$input_cron_unit.on('change.wprocket', check_purge_cron);
+
+	// Display warning message if render blocking options are checked
+	var $info_render_blocking = $('.fieldname-render_blocking_warning '),
+    	$inputs_render_blocking = $('#async_css, #defer_all_js'),
+		is_render_blocking_checked = function(){
+		return $inputs_render_blocking.filter(':checked').length > 0 ? true : false;
+    	},
+		check_minify = function(){
+			if( is_render_blocking_checked() ) {
+				$info_render_blocking.fadeIn( 275 ).attr('aria-hidden', 'false' );
+      		} else {
+	  			$info_render_blocking.fadeOut( 275 ).attr('aria-hidden', 'true' );
+      		}
+    	};
+
+	check_minify();
+
+	$inputs_render_blocking.on('change.wprocket', check_minify);
+
+	var async_css 		 = $( '#async_css' );
+	var critical_css_row = $( '.critical-css-row' );
+
+	if ( ! async_css.is( ':checked' ) ) {
+		critical_css_row.hide();
+	}
+
+	async_css.change( function() {
+		critical_css_row.toggle( 'fast' );
+	});
+
+	var minify_css 		= $( '#minify_css' );
+	var concatenate_css	= $( '.fieldname-minify_concatenate_css' );
+	var exclude_css_row = $( '.exclude-css-row' );
+
+	if ( ! minify_css.is( ':checked' ) ) {
+		concatenate_css.hide();
+		exclude_css_row.hide();
+	}
+
+	minify_css.change( function() {
+		if ( ! minify_css.is( ':checked' ) ) {
+			concatenate_css.find( '#minify_concatenate_css' ).prop( 'checked', false );
+		}
+
+		concatenate_css.toggle( 'fast' );
+		exclude_css_row.toggle( 'fast' );
+	});
+
+	var minify_js	   = $( '#minify_js' );
+	var concatenate_js = $( '.fieldname-minify_concatenate_js' );
+	var exclude_js_row = $( '.exclude-js-row' );
+
+	if ( ! minify_js.is( ':checked' ) ) {
+		concatenate_js.hide();
+		exclude_js_row.hide();
+	}
+
+	minify_js.change( function() {
+		if ( ! minify_js.is( ':checked' ) ) {
+			concatenate_js.find( '#minify_concatenate_js' ).prop( 'checked', false );
+		}
+
+		concatenate_js.toggle( 'fast' );
+		exclude_js_row.toggle( 'fast' );
+	});
+
+	// Remove input
+	$('.rkt-module-remove').css('cursor','pointer').live('click', function(e){
+		e.preventDefault();
+		$(this).parent().css('background-color','red' ).slideUp( 'slow' , function(){$(this).remove(); } );
+	} );
+
+	// CNAMES
+	$('.rkt-module-clone').on('click', function(e)
+	{
+		var moduleID = $(this).parent().siblings('.rkt-module').attr('id');
+
+		e.preventDefault();
+		$($('#' + moduleID ).siblings('.rkt-module-model:last')[0].innerHTML).appendTo('#' + moduleID);
+
+	});
+
+	// Inputs with parent
+	$('.has-parent').each( function() {
+		var input  = $(this),
+			parent = $('#'+$(this).data('parent'));
+
+		parent.change( function() {
+			if( parent.is(':checked') ) {
+				input.parents('fieldset').show(200);
+			} else {
+				input.parents('fieldset').hide(200);
+			}
+		});
+
+		if( ! parent.is(':checked') ) {
+			$(this).parents('fieldset').hide();
+		}
+	});
+
+	// Tabs
+	$('#rockettabs').css({padding: '5px', border: '1px solid #ccc', borderTop: '0px'});
+	$('.nav-tab-wrapper a').css({outline: '0px'});
+	$('#rockettabs .rkt-tab').hide();
+	$('#rockettabs h3').hide();
+	var sup_html5st = 'sessionStorage' in window && window['sessionStorage'] !== undefined;
+	if( sup_html5st ) {
+		var tab = unescape( sessionStorage.getItem( 'rocket_tab' ) );
+		if( tab!='null' && tab!=null && tab!=undefined && $('h2.nav-tab-wrapper a[href="'+tab+'"]').length==1 ) {
+			$('#rockettabs .nav-tab').hide();
+			$('h2.nav-tab-wrapper a[href="'+tab+'"]').addClass('nav-tab-active');
+			$(tab).show();
+		}else{
+			$('h2.nav-tab-wrapper a:first').addClass('nav-tab-active');
+			if( $('#tab_basic').length==1 )
+				$('#tab_basic').show();
+		}
+	}
+	$( 'h2.nav-tab-wrapper .nav-tab, a[href^="#tab_"]', '#rocket_options' ).on( 'click', function(e){
+		e.preventDefault();
+		tab = $(this).attr( 'href' );
+		if( sup_html5st ) {
+    		try {
+                sessionStorage.setItem( 'rocket_tab', tab );
+            } catch( e ) {}
+        }
+		$('#rockettabs .rkt-tab').hide();
+		$('h2.nav-tab-wrapper .nav-tab').removeClass('nav-tab-active');
+		$('h2.nav-tab-wrapper a[href="'+tab+'"]').addClass('nav-tab-active');
+		$(tab).show();
+	} );
+	if( $('#rockettabs .rkt-tab:visible').length == 0 ){
+		$('h2.nav-tab-wrapper a:first').addClass('nav-tab-active');
+		$('#tab_apikey').show();
+		$('#tab_basic').show();
+		if( sup_html5st ) {
+            try {
+                sessionStorage.setItem( 'rocket_tab', null );
+            } catch( e ) {}
+        }
+	}
+
+	// Sweet Alert for CSS & JS minification
+	$( '#minify_css, #minify_js, #minify_concatenate_css, #minify_concatenate_js' ).click(function() {
+		obj = $(this);
+		if ( obj.is( ':checked' ) ) {
+			swal({
+				title: sawpr.warningTitle,
+				html: sawpr.minifyText,
+				type: "warning",
+				showCancelButton: true,
+				confirmButtonColor: "#A5DC86",
+				confirmButtonText: sawpr.confirmButtonText,
+				cancelButtonText: sawpr.cancelButtonText,
+			}).then( function() {
+			}, function(dismiss){
+				if ( dismiss === 'cancel' ) {
+					obj.attr('checked', false);
+				}
+			});
+		}
+	});
+
+	// Sweet Alert for CloudFlare activation
+	$( '#do_cloudflare' ).click(function() {
+		if ( $(this).is( ':checked' ) ) {
+			swal({
+				title: sawpr.cloudflareTitle,
+				html: sawpr.cloudflareText,
+				timer: 5000
+			});
+		}
+	});
+
+	// Support form
+	$( '#submit-support-button' ).click( function(e) {
+		e.preventDefault();
+
+		var summary 	= $('#support_summary').val().trim(),
+			description = $('#support_description').val().trim(),
+			validation  = $('#support_documentation_validation'),
+			wpnonce		= $('#_wpnonce').val();
+
+		if ( ! validation.is( ':checked' ) ) {
+			swal({
+				title: sawpr.warningSupportTitle,
+				html: sawpr.warningSupportText,
+				type: "warning"
+			});
+		}
+
+		if ( validation.is( ':checked' ) && ( summary == '' || description == '' ) ) {
+			swal({
+				title: sawpr.requiredTitle,
+				type: "warning",
+			});
+		}
+
+		if ( summary != '' && description != '' && validation.is( ':checked' ) ) {
+
+			swal({
+				title: sawpr.preloaderTitle,
+				showCancelButton: false,
+				showConfirmButton: false,
+				imageUrl: sawpr.preloaderImg,
+			});
+
+			$.post(
+				ajaxurl,
+				{
+					action: 'rocket_new_ticket_support',
+					summary: summary,
+					description: description,
+					_wpnonce: wpnonce,
+				},
+				function(response) {
+					response = JSON.parse(response);
+					var title, text, type, confirmButtonText, confirmButtonColor;
+					if( response.msg == 'BAD_EMAIL' ) {
+						title              = sawpr.badSupportTitle;
+						text               = sawpr.badSupportText;
+						confirmButtonText  = sawpr.badConfirmButtonText;
+						confirmButtonColor = "#f7a933";
+						type               = "error";
+					}
+
+					if( response.msg == 'BAD_LICENCE' ) {
+						title = sawpr.expiredSupportTitle;
+						text  = sawpr.expiredSupportText;
+						confirmButtonText  = sawpr.expiredConfirmButtonText;
+						confirmButtonColor = "#f7a933";
+						type  = "warning";
+					}
+
+					if( response.msg == 'BAD_CONNECTION' ) {
+						title = sawpr.badServerConnectionTitle;
+						text  = sawpr.badServerConnectionText;
+						confirmButtonText  = sawpr.badServerConnectionConfirmButtonText;
+						confirmButtonColor = "#f7a933";
+						type  = "error";
+					}
+
+					if( response.msg == 'SUCCESS' ) {
+						title = sawpr.successSupportTitle;
+						text  = sawpr.successSupportText;
+						confirmButtonText = 'OK';
+						confirmButtonColor = '#3085d6';
+						type  = "success";
+
+						// Reset the values
+						$('#support_summary, #support_description, #support_documentation_validation').val('');
+					}
+
+					swal({
+						title: title,
+						html: text,
+						type: type,
+						confirmButtonText: confirmButtonText,
+						confirmButtonColor: confirmButtonColor,
+					}).then(
+					function() {
+						if( response.msg == 'BAD_EMAIL' ) {
+							window.open(response.order_url);
+						}
+
+						if( response.msg == 'BAD_LICENCE' ) {
+							window.open(response.renew_url);
+						}
+
+						if( response.msg == 'BAD_CONNECTION' ) {
+							window.open('http://wp-rocket.me/support/');
+						}
+					});
+				}
+			);
+		}
+	});
+
+	$('#support_summary').parents('fieldset').append( '<div id="support_searchbox" class="hidden"><p><strong>These articles should help you resolving your issue (EN):</strong></p><div id="support_searchbox-suggestions"><ul></ul></div></div>' );
+
+    // Live Search Cached Results
+    last_search_results = new Array();
+
+	 //Listen for the event
+	$( "#support_summary" ).on( "keyup", function(e) {
+		// Set Search String
+		var query_value = $(this).val();
+		// Set Timeout
+		clearTimeout($.data(this, 'timer'));
+
+		if ( query_value.length < 3 ) {
+			$("#support_searchbox").fadeOut();
+			$(this).parents('fieldset').attr( 'data-loading', "false" );
+			return;
+		}
+
+		if ( last_search_results[ query_value ] != undefined ) {
+			$(this).parents('fieldset').attr( 'data-loading', "false" );
+			$("#support_searchbox-suggestions ul").html(last_search_results[ query_value ]);
+			$("#support_searchbox").fadeIn();
+			return;
+		}
+		// Do Search
+		$(this).parents('fieldset').attr( 'data-loading', "true" );
+		$(this).data('timer', setTimeout(search, 200));
+	});
+
+    // Live Search
+    // On Search Submit and Get Results
+    function search() {
+        var query_value = $('#support_summary').val();
+        if( query_value !== '' ) {
+            $.ajax({
+                type: "POST",
+                url: ajaxurl,
+                data: {
+	                action : 'rocket_helpscout_live_search',
+	                query  : query_value
+	            },
+                success: function(html) {
+	                html = JSON.parse(html);
+                    if ( html ) {
+	                	last_search_results[ query_value ] = html;
+	                	$("#support_searchbox-suggestions ul").html(html);
+						$("#support_searchbox").fadeIn();
+					}
+                    $('#support_summary').parents('fieldset').attr( 'data-loading', "false" );
+                }
+            });
+        }
+        return false;
+    }
+
+
+	// Critical CSS generation
+	$( '#critical_css_generator' ).on( 'click', function( e ) {
+		e.preventDefault();
+		wpnonce = $( '#_wpnonce' ).val();
+
+		$.post(
+			ajaxurl,
+			{
+				'action': 'rocket_generate_critical_css',
+				'_wpnonce': wpnonce,
+				
+			},
+			function( response ) {
+				if ( true == response.success ) {
+					$( '#critical_css' ).val( response.data );
+				} else {
+					if ( response.data instanceof Array ) {
+						for ( i = 0; response.data.length; i++ ) {
+							$( this ).parent().append( '<p>' + response.data[i].message + '</p>' );
+						}
+					} else {
+						$( this ).parent().append( '<p>' + response.data + '</p>' );
+					}
+				}
+			}
+		);
+	} );
+
+	$( '.rocket-analytics-data-container' ).hide();
+	$( '.rocket-preview-analytics-data' ).on( 'click', function( e ) {
+		e.preventDefault();
+
+		$(this).parent().next( '.rocket-analytics-data-container' ).toggle();
+	} );
+
+
+} );