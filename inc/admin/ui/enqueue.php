--- conflicted
+++ resolved
@@ -11,9 +11,6 @@
 	wp_enqueue_style( 'wpr-admin', WP_ROCKET_ASSETS_CSS_URL . 'wpr-admin.css', null, WP_ROCKET_VERSION );
 	wp_enqueue_script( 'micromodal', WP_ROCKET_ASSETS_JS_URL . 'micromodal.min.js', null, '0.4.2', true );
 	wp_enqueue_script( 'wpr-admin', WP_ROCKET_ASSETS_JS_URL . 'wpr-admin.js', [ 'micromodal' ], WP_ROCKET_VERSION, true );
-<<<<<<< HEAD
-	wp_localize_script( 'wpr-admin', 'rocket_ajax_data', array( 'nonce' => wp_create_nonce( 'rocket-ajax' ) ) );
-=======
 	wp_localize_script(
 		'wpr-admin',
 		'rocket_ajax_data',
@@ -22,7 +19,6 @@
 			'origin_url' => rocket_get_constant( 'WP_ROCKET_DEBUG', false ) ? 'https://dave.wp-rocket.me' : rocket_get_constant( 'WP_ROCKET_WEB_MAIN' ),
 		]
 	);
->>>>>>> e99443b2
 
 	if ( is_rtl() ) {
 		wp_enqueue_style( 'wpr-admin-rtl', WP_ROCKET_ASSETS_CSS_URL . 'wpr-admin-rtl.css', null, WP_ROCKET_VERSION );
