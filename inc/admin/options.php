--- conflicted
+++ resolved
@@ -61,13 +61,8 @@
 		$cols 				= isset( $args['cols'] ) ? (int) $args['cols'] : 50;
 		$rows 				= isset( $args['rows'] ) ? (int) $args['rows'] : 5;
 
-<<<<<<< HEAD
 		if ( ! isset( $args['fieldset'] ) || 'start' === $args['fieldset'] ) {
 			echo '<fieldset class="fieldname-' . sanitize_html_class( $args['name'] ) . ' fieldtype-' . sanitize_html_class( $args['type'] ) . '">';
-=======
-		if( ! isset( $args['fieldset'] ) || 'start' == $args['fieldset'] ){
-			echo '<fieldset class="fieldname-'.sanitize_html_class( $args['name'] ).' fieldtype-'.sanitize_html_class( $args['type'] ).'">';
->>>>>>> ba812f34
 		}
 
 		switch ( $args['type'] ) {
@@ -92,21 +87,12 @@
 				<?php
 			break;
 
-<<<<<<< HEAD
 			case 'cloudflare_api_key' :
 				$value = get_rocket_option( $args['name'] );
 
 				if ( 'cloudflare_api_key' === $args['name'] && defined( 'WP_ROCKET_CF_API_KEY' ) ) {
 					$value = WP_ROCKET_CF_API_KEY;
 				}
-=======
-            case 'cloudflare_api_key' :
-                $value = get_rocket_option( $args['name'] );
-
-			    	if ( 'cloudflare_api_key' == $args['name'] && defined( 'WP_ROCKET_CF_API_KEY' ) ) {
-			    		$value = WP_ROCKET_CF_API_KEY;
-			    	}
->>>>>>> ba812f34
 
 			    	$value 			= esc_attr( $value );
 			    	$disabled 		= ( 'cloudflare_api_key' === $args['name'] && defined( 'WP_ROCKET_CF_API_KEY' ) ) ? ' disabled="disabled"' : $readonly;
@@ -115,11 +101,6 @@
 					$cf_valid_credentials = ( is_wp_error( rocket_cloudflare_valid_auth() ) ) ? false : true;
 				}
 			    	?>
-<<<<<<< HEAD
-				
-=======
-
->>>>>>> ba812f34
 			    		<legend class="screen-reader-text"><span><?php echo $args['label_screen']; ?></span></legend>
 			    		<label>
 			    		    <input<?php echo $disabled; ?> type="text" id="<?php echo $args['label_for']; ?>" name="wp_rocket_settings[<?php echo $args['name']; ?>]" value="<?php echo $value; ?>" <?php echo $placeholder; ?><?php echo $readonly; ?>/> <?php echo $label; ?>
@@ -140,24 +121,17 @@
 
 				<?php
 			break;
-<<<<<<< HEAD
-=======
-
->>>>>>> ba812f34
 
 			case 'textarea' :
 
 				$t_temp = get_rocket_option( $args['name'], '' );
-<<<<<<< HEAD
-				$value = ! empty( $t_temp ) ? esc_textarea( implode( "\n" , $t_temp ) ) : '';
-=======
 
 				if ( is_array( $t_temp ) ) {
 					$t_temp = implode( "\n" , $t_temp );
 				}
 
 				$value = ! empty( $t_temp ) ? esc_textarea( $t_temp ) : '';
->>>>>>> ba812f34
+
 				if ( ! $value ) {
 					$value = $default;
 				}
@@ -269,20 +243,10 @@
 
 		<?php
 		$deferred_js_files = get_rocket_option( 'deferred_js_files' );
-<<<<<<< HEAD
-		$deferred_js_wait = get_rocket_option( 'deferred_js_wait' );
 
 		if ( $deferred_js_files ) {
 
-			foreach ( $deferred_js_files as $k => $_url ) {
-
-				$checked = isset( $deferred_js_wait[ $k ] ) ? checked( $deferred_js_wait[ $k ], '1', false ) : ''; ?>
-=======
-
-		if ( $deferred_js_files ) {
-
 			foreach( $deferred_js_files as $k => $_url ) { ?>
->>>>>>> ba812f34
 
 				<p class="rkt-module-drag">
 					<span class="dashicons dashicons-sort rkt-module-move hide-if-no-js"></span>
@@ -522,11 +486,7 @@
 		'support',
 	);
 
-<<<<<<< HEAD
 	foreach ( $modules as $module ) {
-=======
-	foreach( $modules as $module ) {
->>>>>>> ba812f34
 		require( WP_ROCKET_ADMIN_UI_MODULES_PATH . $module . '.php' );
 	}
 
@@ -552,11 +512,8 @@
 				'version',
 				'cloudflare_old_settings',
 				'cloudflare_zone_id',
-<<<<<<< HEAD
-=======
 				'minify_css_legacy',
 				'minify_js_legacy',
->>>>>>> ba812f34
 			)
 		);
 
@@ -803,8 +760,6 @@
 		$inputs['exclude_js'] = array();
 	}
 
-<<<<<<< HEAD
-=======
 	/*
 	 * Option : CSS files to exclude from async CSS
 	 */
@@ -835,8 +790,6 @@
 		$inputs['exclude_defer_js'] = array();
 	}
 
-
->>>>>>> ba812f34
 	/*
 	 * Option : JS files with deferred loading
 	 */
@@ -848,26 +801,6 @@
 		$inputs['deferred_js_files'] = array();
 	}
 
-<<<<<<< HEAD
-	if ( ! $inputs['deferred_js_files'] ) {
-		$inputs['deferred_js_wait'] = array();
-	} else {
-		$total_deferred_js_files = max( array_keys( $inputs['deferred_js_files'] ) );
-		for ( $i = 0; $i <= $total_deferred_js_files; $i++ ) {
-			if ( ! isset( $inputs['deferred_js_files'][ $i ] ) ) {
-				unset( $inputs['deferred_js_wait'][ $i ] );
-			} else {
-				$inputs['deferred_js_wait'][ $i ] = isset( $inputs['deferred_js_wait'][ $i ] ) ? '1' : '0';
-			}
-		}
-
-		$inputs['deferred_js_files'] = array_values( $inputs['deferred_js_files'] );
-		ksort( $inputs['deferred_js_wait'] );
-		$inputs['deferred_js_wait'] = array_values( $inputs['deferred_js_wait'] );
-	}
-
-=======
->>>>>>> ba812f34
 	/*
 	 * Option : JS files of the minification to insert in footer
 	 */
@@ -883,7 +816,6 @@
 		$inputs['minify_js_in_footer'] = array();
 	}
 
-<<<<<<< HEAD
 	/**
 	 * Database options
 	 */
@@ -901,31 +833,6 @@
 	if ( 1 !== $inputs['schedule_automatic_cleanup'] && ( 'daily' !== $inputs['automatic_cleanup_frequency'] || 'weekly' !== $inputs['automatic_cleanup_frequency'] || 'monthly' !== $inputs['automatic_cleanup_frequency'] ) ) {
 		unset( $inputs['automatic_cleanup_frequency'] );
 	}
-=======
-    /**
-     * Database options
-     */
-    $inputs['database_revisions']          = ! empty( $inputs['database_revisions'] ) ? 1 : 0;
-    $inputs['database_auto_drafts']        = ! empty( $inputs['database_auto_drafts'] ) ? 1 : 0;
-    $inputs['database_trashed_posts']      = ! empty( $inputs['database_trashed_posts'] ) ? 1 : 0;
-    $inputs['database_spam_comments']      = ! empty( $inputs['database_spam_comments'] ) ? 1 : 0;
-    $inputs['database_trashed_comments']   = ! empty( $inputs['database_trashed_comments'] ) ? 1 : 0;
-    $inputs['database_expired_transients'] = ! empty( $inputs['database_expired_transients'] ) ? 1 : 0;
-    $inputs['database_all_transients']     = ! empty( $inputs['database_all_transients'] ) ? 1 : 0;
-    $inputs['database_optimize_tables']    = ! empty( $inputs['database_optimize_tables'] ) ? 1 : 0;
-    $inputs['schedule_automatic_cleanup']  = ! empty( $inputs['schedule_automatic_cleanup'] ) ? 1 : 0;
-    $inputs['automatic_cleanup_frequency'] = ! empty( $inputs['automatic_cleanup_frequency'] ) ? $inputs['automatic_cleanup_frequency'] : '';
-
-    if ( $inputs['schedule_automatic_cleanup'] != 1 && ( 'daily' != $inputs['automatic_cleanup_frequency'] || 'weekly' != $inputs['automatic_cleanup_frequency'] || 'monthly' != $inputs['automatic_cleanup_frequency'] ) ) {
-        unset( $inputs['automatic_cleanup_frequency'] );
-    }
-
-    /**
-     * Options: Activate bot preload
-     */
-    $inputs['manual_preload']    = ! empty( $inputs['manual_preload'] ) ? 1 : 0;
-    $inputs['automatic_preload'] = ! empty( $inputs['automatic_preload'] ) ? 1 : 0;
->>>>>>> ba812f34
 
 	/**
 	 * Options: Activate bot preload
@@ -975,16 +882,9 @@
 	/*
 	 * Option : CloudFlare
 	 */
-
-<<<<<<< HEAD
 	if ( defined( 'WP_ROCKET_CF_API_KEY' ) ) {
 		$inputs['cloudflare_api_key'] = get_rocket_option( 'cloudflare_api_key' );
 	}
-=======
-	 if ( defined( 'WP_ROCKET_CF_API_KEY' ) ) {
-		 $inputs['cloudflare_api_key'] = get_rocket_option( 'cloudflare_api_key' );
-	 }
->>>>>>> ba812f34
 
 	/*
 	 * Option : CDN
@@ -1042,22 +942,6 @@
 	$filename_prefix = rocket_is_white_label() ? sanitize_title( get_rocket_option( 'wl_plugin_name' ) ) : 'wp-rocket';
 
 	if ( isset( $_FILES['import'] )
-<<<<<<< HEAD
-		&& preg_match( '/' . $filename_prefix . '-settings-20\d{2}-\d{2}-\d{2}-[a-f0-9]{13}\.txt/', $_FILES['import']['name'] )
-		&& 'text/plain' === $_FILES['import']['type'] ) {
-		$file_name 			= $_FILES['import']['name'];
-		$_post_action 		= $_POST['action'];
-		$_POST['action'] 	= 'wp_handle_sideload';
-		$file 				= wp_handle_sideload( $_FILES['import'], array( 'mimes' => array( 'txt' => 'application/octet-stream' ) ) );
-		$_POST['action'] 	= $_post_action;
-		$gz 				= 'gz' . strrev( 'etalfni' );
-		$settings 			= @file_get_contents( $file['file'] );
-		$settings 			= $gz// ;
-		( $settings );
-		$settings 			= unserialize( $settings );
-		rocket_direct_filesystem()->put_contents( $file['file'], '' );
-		rocket_direct_filesystem()->delete( $file['file'] );
-=======
 		&& preg_match( '/'. $filename_prefix . '-settings-20\d{2}-\d{2}-\d{2}-[a-f0-9]{13}\.(?:txt|json)/', $_FILES['import']['name'] )
 		&& ( 'text/plain' == $_FILES['import']['type'] || 'application/json' === $_FILES['import']['type'] ) ) {
 		$file_name 			= $_FILES['import']['name'];
@@ -1080,9 +964,9 @@
 		} elseif ( 'application/json' === $file_type ) {
 			$settings = (array) json_decode( $settings );
 		}
-		file_put_contents( $file['file'], '' );
-		@unlink( $file['file'] );
->>>>>>> ba812f34
+		rocket_direct_filesystem()->put_contents( $file['file'], '' );
+		rocket_direct_filesystem()->delete( $file['file'] );
+
 		if ( is_array( $settings ) ) {
 			$settings['consumer_key']		= $inputs['consumer_key'];
 			$settings['consumer_email']		= $inputs['consumer_email'];
@@ -1135,11 +1019,7 @@
 		return;
 	}
 
-<<<<<<< HEAD
-	// This values do not need to clean the cache domain.
-=======
-	// This values do not need to clean the cache domain
->>>>>>> ba812f34
+	// These values do not need to clean the cache domain.
 	$removed = array(
 		'purge_cron_interval' => true,
 		'purge_cron_unit'     => true,
@@ -1148,11 +1028,7 @@
 		'wl_author'           => true,
 		'wl_author_URI'       => true,
 		'wl_description'      => true,
-<<<<<<< HEAD
 		'wl_plugin_slug'      => true,
-=======
-		'wl_plugin_slug'      => true
->>>>>>> ba812f34
 	);
 
 	// Create 2 arrays to compare.
@@ -1174,31 +1050,7 @@
 		rocket_clean_minify( 'js' );
 	}
 
-<<<<<<< HEAD
-	// Purge all cache busting files.
-	if ( ! empty( $_POST ) && ( $oldvalue['remove_query_strings'] !== $value['remove_query_strings'] ) ) {
-		rocket_clean_cache_busting();
-		wp_remote_get(
-			home_url(),
-			array(
-				'timeout'    => 0.01,
-				'blocking'   => false,
-				'user-agent' => 'wprocketbot',
-				'sslverify'  => false,
-			)
-		);
-	}
-
-	/**
-	 * Performs the database optimization when settings are saved with the "save and optimize" submit button"
-	 */
-	if ( ! empty( $_POST ) && isset( $_POST['wp_rocket_settings']['submit_optimize'] ) ) {
-		do_rocket_database_optimization();
-	}
-
-	// Update CloudFlare Development Mode.
-=======
-    // Purge all cache busting files
+    // Purge all cache busting files.
     if ( ! empty( $_POST ) && ( $oldvalue['remove_query_strings'] != $value['remove_query_strings'] ) ) {
         rocket_clean_cache_busting();
         wp_remote_get(
@@ -1233,8 +1085,7 @@
         do_rocket_database_optimization();
     }
 
-	// Update CloudFlare Development Mode
->>>>>>> ba812f34
+	// Update CloudFlare Development Mode.
 	$cloudflare_update_result = array();
 
 	if ( ! empty( $_POST ) && isset( $oldvalue['cloudflare_devmode'], $value['cloudflare_devmode'] ) && $oldvalue['cloudflare_devmode'] !== $value['cloudflare_devmode'] ) {
@@ -1247,7 +1098,6 @@
 		}
 	}
 
-<<<<<<< HEAD
 	// Update CloudFlare settings.
 	if ( ! empty( $_POST ) && isset( $oldvalue['cloudflare_auto_settings'], $value['cloudflare_auto_settings'] ) && $oldvalue['cloudflare_auto_settings'] !== $value['cloudflare_auto_settings'] ) {
 		$cf_old_settings          = explode( ',', $value['cloudflare_old_settings'] );
@@ -1302,62 +1152,6 @@
 	}
 
 	// Update .htaccess file rules.
-=======
-	// Update CloudFlare settings
-	if ( ! empty( $_POST ) && isset( $oldvalue['cloudflare_auto_settings'], $value['cloudflare_auto_settings'] ) && $oldvalue['cloudflare_auto_settings'] != $value['cloudflare_auto_settings'] ) {
-        $cf_old_settings          = explode( ',', $value['cloudflare_old_settings'] );
-        // Set Cache Level to Aggressive
-        $cf_cache_level = ( isset( $cf_old_settings[0] ) && $value['cloudflare_auto_settings'] == 0 ) ? $cf_old_settings[0] : 'aggressive';
-        $cf_cache_level_return = set_rocket_cloudflare_cache_level( $cf_cache_level );
-
-        if ( is_wp_error( $cf_cache_level_return ) ) {
-            $cloudflare_update_result[] = array( 'result' => 'error', 'message' => sprintf( __( 'CloudFlare cache level error: %s', 'rocket' ), $cf_cache_level_return->get_error_message() ) );
-        } else {
-            $cloudflare_update_result[] = array( 'result' => 'success', 'message' => sprintf( __( 'CloudFlare cache level set to %s', 'rocket' ), $cf_cache_level_return ) );
-        }
-
-        // Active Minification for HTML, CSS & JS
-        $cf_minify        = ( isset( $cf_old_settings[1] ) && $value['cloudflare_auto_settings'] == 0 ) ? $cf_old_settings[1] : 'on';
-        $cf_minify_return = set_rocket_cloudflare_minify( $cf_minify );
-
-        if ( is_wp_error( $cf_minify_return ) ) {
-            $cloudflare_update_result[] = array( 'result' => 'error', 'message' => sprintf( __( 'CloudFlare minification error: %s', 'rocket' ), $cf_minify_return->get_error_message() ) );
-        } else {
-            $cloudflare_update_result[] = array( 'result' => 'success', 'message' => sprintf( __( 'CloudFlare minification %s', 'rocket' ), $cf_minify_return ) );
-        }
-
-        // Deactivate Rocket Loader to prevent conflicts
-        $cf_rocket_loader = ( isset( $cf_old_settings[2] ) && $value['cloudflare_auto_settings'] == 0 ) ? $cf_old_settings[2] : 'off';
-        $cf_rocket_loader_return = set_rocket_cloudflare_rocket_loader( $cf_rocket_loader );
-
-        if ( is_wp_error( $cf_rocket_loader_return ) ) {
-            $cloudflare_update_result[] = array( 'result' => 'error', 'message' => sprintf( __( 'CloudFlare rocket loader error: %s', 'rocket' ), $cf_rocket_loader_return->get_error_message() ) );
-        } else {
-            $cloudflare_update_result[] = array( 'result' => 'success', 'message' => sprintf( __( 'CloudFlare rocket loader %s', 'rocket' ), $cf_rocket_loader_return ) );
-        }
-
-        // Set Browser cache to 1 month
-        $cf_browser_cache_ttl = ( isset( $cf_old_settings[3] ) && $value['cloudflare_auto_settings'] == 0 ) ? $cf_old_settings[3] : '2678400';
-        $cf_browser_cache_return = set_rocket_cloudflare_browser_cache_ttl( $cf_browser_cache_ttl );
-
-        if ( is_wp_error( $cf_browser_cache_return ) ) {
-            $cloudflare_update_result[] = array( 'result' => 'error', 'message' => sprintf( __( 'CloudFlare browser cache error: %s', 'rocket' ), $cf_browser_cache_return->get_error_message() ) );
-        } else {
-            $cloudflare_update_result[] = array( 'result' => 'success', 'message' => sprintf( __( 'CloudFlare browser cache set to %s seconds', 'rocket' ), $cf_browser_cache_return ) );
-        }
-	}
-
-    if ( ( bool ) $cloudflare_update_result ) {
-        set_transient( $GLOBALS['current_user']->ID . '_cloudflare_update_settings', $cloudflare_update_result );
-    }
-
-	// Regenerate advanced-cache.php file
-	if ( ! empty( $_POST ) && ( ( isset( $oldvalue['do_caching_mobile_files'] ) && ! isset( $value['do_caching_mobile_files'] ) ) || ( ! isset( $oldvalue['do_caching_mobile_files'] ) &&  isset( $value['do_caching_mobile_files'] ) ) || ( isset( $oldvalue['do_caching_mobile_files'], $value['do_caching_mobile_files'] ) ) && $oldvalue['do_caching_mobile_files'] != $value['do_caching_mobile_files'] ) ) {
-        rocket_generate_advanced_cache_file();
-    }
-
-	// Update .htaccess file rules
->>>>>>> ba812f34
 	flush_rocket_htaccess( ! rocket_valid_key() );
 
 	// Update config file.
@@ -1368,16 +1162,9 @@
 		set_rocket_wp_cache_define( true );
 	}
 
-<<<<<<< HEAD
 	// Redirect on the correct page slug name to avoid false negative error message.
 	if ( ! empty( $_POST ) && $oldvalue['wl_plugin_name'] !== $value['wl_plugin_name'] &&
 		isset( $_POST['option_page'], $_POST['action'] ) && 'wp_rocket' === $_POST['option_page'] && 'update' === $_POST['action'] ) {
-=======
-	// Redirect on the correct page slug name to avoid false negative error message
-	if ( ! empty( $_POST ) && $oldvalue['wl_plugin_name'] != $value['wl_plugin_name'] &&
-		isset( $_POST['option_page'], $_POST['action'] ) && 'wp_rocket' == $_POST['option_page'] && 'update' == $_POST['action'] )
-	{
->>>>>>> ba812f34
 		add_settings_error( 'general', 'settings_updated', __( 'Settings saved.', 'rocket' ), 'updated' );
 		set_transient( 'settings_errors', get_settings_errors(), 30 );
 		wp_redirect( admin_url( 'options-general.php?page=' . sanitize_key( $value['wl_plugin_name'] ) . '&settings-updated=true' ) );
@@ -1453,13 +1240,8 @@
 		$newvalue['cloudflare_old_settings'] = ( ! is_wp_error( $cf_settings ) ) ? implode( ',', array_filter( $cf_settings ) ) : '';
 	}
 
-<<<<<<< HEAD
 	// Checked the SSL option if the whole website is on SSL.
 	if ( rocket_is_ssl_website() ) {
-=======
-	// Checked the SSL option if the whole website is on SSL
-	if( rocket_is_ssl_website() ) {
->>>>>>> ba812f34
 		$newvalue['cache_ssl'] = 1;
 	}
 
