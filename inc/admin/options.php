--- conflicted
+++ resolved
@@ -1,6 +1,5 @@
 <?php
 defined( 'ABSPATH' ) or	die( 'Cheatin\' uh?' );
-
 
 /**
  * Add submenu in menu "Settings"
@@ -388,11 +387,6 @@
 
 }
 
-
-<<<<<<< HEAD
-=======
-
->>>>>>> fbe92f30
 /**
  * When purge settings are saved we change the scheduled purge
  *
