--- conflicted
+++ resolved
@@ -67,27 +67,14 @@
 		);
 
 		if ( is_wp_error( $request ) ) {
-<<<<<<< HEAD
-			// translators: %s is the URL of WP Rocket support.
-			$res = new WP_Error( 'plugins_api_failed', sprintf( __( 'An unexpected error occurred. Something may be wrong with WP-Rocket.me or this server&#8217;s configuration. If you continue to have problems, please try the <a href="%s">support forums</a>.','rocket' ), WP_ROCKET_WEB_SUPPORT ), $request->get_error_message() );
-=======
-
 			// translators: %s is an URL.
 			$res = new WP_Error( 'plugins_api_failed', sprintf( __( 'An unexpected error occurred. Something may be wrong with WP-Rocket.me or this server&#8217;s configuration. If you continue to have problems, please try the <a href="%s">support forums</a>.','rocket' ), rocket_get_external_url( 'support' ) ), $request->get_error_message() );
->>>>>>> 0981f97a
-
 		} else {
-
 			$res = maybe_unserialize( wp_remote_retrieve_body( $request ) );
 
 			if ( ! is_object( $res ) && ! is_array( $res ) ) {
-<<<<<<< HEAD
-				// translators: %s is the URL of WP Rocket support.
-				$res = new WP_Error( 'plugins_api_failed', sprintf( __( 'An unexpected error occurred. Something may be wrong with WP-Rocket.me or this server&#8217;s configuration. If you continue to have problems, please try the <a href="%s">support forums</a>.', 'rocket' ), WP_ROCKET_WEB_SUPPORT ), wp_remote_retrieve_body( $request ) );
-=======
 				// translators: %s is an URL.
 				$res = new WP_Error( 'plugins_api_failed', sprintf( __( 'An unexpected error occurred. Something may be wrong with WP-Rocket.me or this server&#8217;s configuration. If you continue to have problems, please try the <a href="%s">support forums</a>.', 'rocket' ), rocket_get_external_url( 'support' ) ), wp_remote_retrieve_body( $request ) );
->>>>>>> 0981f97a
 			}
 		}
 
