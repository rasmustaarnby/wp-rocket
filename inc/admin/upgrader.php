--- conflicted
+++ resolved
@@ -319,25 +319,6 @@
             require( WP_ROCKET_ADMIN_PATH . 'compat/cf-upgrader-5.4.php' );
         }
     }
-
-<<<<<<< HEAD
-	if ( version_compare( $actual_version, '3.0', '<' ) ) {
-		$options = get_option( WP_ROCKET_SLUG );
-
-		if ( 0 < $options['minify_css'] ) {
-			update_rocket_option( 'minify_css_legacy', 1 );
-		} else {
-			update_rocket_option( 'minify_css_legacy', 0 );
-		}
-
-		if ( 0 < $options['minify_js'] ) {
-			update_rocket_option( 'minify_js_legacy', 1 );
-		} else {
-			update_rocket_option( 'minify_js_legacy', 0 );
-		}
-
-		rocket_generate_config_file();
-=======
 	// Disable minification options if they're active in Autoptimize.
 	if ( version_compare( $actual_version, '2.9.5', '<' ) ) {
 		if ( is_plugin_active( 'autoptimize/autoptimize.php' ) ) {
@@ -358,7 +339,21 @@
 	}
 
 	if ( version_compare( $actual_version, '3.0', '<' ) ) {
+		$options = get_option( WP_ROCKET_SLUG );
+
+		if ( 0 < $options['minify_css'] ) {
+			update_rocket_option( 'minify_css_legacy', 1 );
+		} else {
+			update_rocket_option( 'minify_css_legacy', 0 );
+		}
+
+		if ( 0 < $options['minify_js'] ) {
+			update_rocket_option( 'minify_js_legacy', 1 );
+		} else {
+			update_rocket_option( 'minify_js_legacy', 0 );
+		}
+
+		rocket_generate_config_file();
 		rocket_clean_domain();
->>>>>>> 73ba018b
 	}
 }