<?php
defined( 'ABSPATH' ) || die( 'Cheatin&#8217; uh?' );

/**
 * Tell WP what to do when admin is loaded aka upgrader
 *
 * @since 1.0
 */
function rocket_upgrader() {
	// Grab some infos.
	$actual_version = get_rocket_option( 'version' );
	// You can hook the upgrader to trigger any action when WP Rocket is upgraded.
	// first install.
	if ( ! $actual_version ) {
		do_action( 'wp_rocket_first_install' );
	}
	// already installed but got updated.
	elseif ( WP_ROCKET_VERSION !== $actual_version ) {
		do_action( 'wp_rocket_upgrade', WP_ROCKET_VERSION, $actual_version );
	}

	// If any upgrade has been done, we flush and update version number.
	if ( did_action( 'wp_rocket_first_install' ) || did_action( 'wp_rocket_upgrade' ) ) {
		flush_rocket_htaccess();

		rocket_renew_all_boxes( 0, array( 'rocket_warning_plugin_modification' ) );

		$options            = get_option( WP_ROCKET_SLUG ); // do not use get_rocket_option() here.
		$options['version'] = WP_ROCKET_VERSION;

		$keys = rocket_check_key();
		if ( is_array( $keys ) ) {
			$options = array_merge( $keys, $options );
		}

		update_option( WP_ROCKET_SLUG, $options );
	}

	/** This filter is documented in inc/admin-bar.php */
	if ( ! rocket_valid_key() && current_user_can( apply_filters( 'rocket_capacity', 'manage_options' ) ) &&
		( ! isset( $_GET['page'] ) || 'wprocket' !== $_GET['page'] ) ) {
		add_action( 'admin_notices', 'rocket_need_api_key' );
	}
}
add_action( 'admin_init', 'rocket_upgrader' );

/**
 * Maybe reset opcache after WP Rocket update.
 *
 * @since  3.1
 * @author Grégory Viguier
 *
 * @param object $wp_upgrader Plugin_Upgrader instance.
 * @param array  $hook_extra  {
 *     Array of bulk item update data.
 *
 *     @type string $action  Type of action. Default 'update'.
 *     @type string $type    Type of update process. Accepts 'plugin', 'theme', 'translation', or 'core'.
 *     @type bool   $bulk    Whether the update process is a bulk update. Default true.
 *     @type array  $plugins Array of the basename paths of the plugins' main files.
 * }
 */
function rocket_maybe_reset_opcache( $wp_upgrader, $hook_extra ) {
	static $rocket_path;

	if ( ! isset( $hook_extra['action'], $hook_extra['type'], $hook_extra['plugins'] ) ) {
		return;
	}

	if ( 'update' !== $hook_extra['action'] || 'plugin' !== $hook_extra['type'] || ! is_array( $hook_extra['plugins'] ) ) {
		return;
	}

	$plugins = array_flip( $hook_extra['plugins'] );

	if ( ! isset( $rocket_path ) ) {
		$rocket_path = plugin_basename( WP_ROCKET_FILE );
	}

	if ( ! isset( $plugins[ $rocket_path ] ) ) {
		return;
	}

	rocket_reset_opcache();
}
add_action( 'upgrader_process_complete', 'rocket_maybe_reset_opcache', 20, 2 );

/**
 * Reset PHP opcache.
 *
 * @since  3.1
 * @author Grégory Viguier
 */
function rocket_reset_opcache() {
	static $can_reset;

	if ( ! isset( $can_reset ) ) {
		if ( ! function_exists( 'opcache_reset' ) ) {
			$can_reset = false;

			return;
		}

		$restrict_api = ini_get( 'opcache.restrict_api' );

		if ( $restrict_api && strpos( __FILE__, $restrict_api ) !== 0 ) {
			$can_reset = false;

			return;
		}

		$can_reset = true;
	}

	if ( ! $can_reset ) {
		return;
	}

	opcache_reset();
}

/**
 * Keeps this function up to date at each version
 *
 * @since 1.0
 */
function rocket_first_install() {
	// Generate an random key for cache dir of user.
	$secret_cache_key = create_rocket_uniqid();

	// Generate an random key for minify md5 filename.
	$minify_css_key = create_rocket_uniqid();
	$minify_js_key  = create_rocket_uniqid();

	// Create Option.
	add_option(
		WP_ROCKET_SLUG,
		/**
		 * Filters the default rocket options array
		 *
		 * @since 2.8
		 *
		 * @param array Array of default rocket options
		 */
		apply_filters(
			'rocket_first_install_options', array(
				'secret_cache_key'            => $secret_cache_key,
				'cache_mobile'                => 1,
				'do_caching_mobile_files'     => 0,
				'cache_logged_user'           => 0,
				'cache_ssl'                   => rocket_is_ssl_website() ? 1 : 0,
				'emoji'                       => 1,
				'embeds'                      => 1,
				'cache_reject_uri'            => [],
				'cache_reject_cookies'        => [],
				'cache_reject_ua'             => [],
				'cache_query_strings'         => [],
				'cache_purge_pages'           => [],
				'purge_cron_interval'         => 10,
				'purge_cron_unit'             => 'HOUR_IN_SECONDS',
				'exclude_css'                 => [],
				'exclude_js'                  => [],
				'exclude_inline_js'           => [],
				'defer_all_js'                => 0,
				'defer_all_js_safe'           => 1,
				'async_css'                   => 0,
				'critical_css'                => '',
				'lazyload'                    => 0,
				'lazyload_iframes'            => 0,
				'lazyload_youtube'            => 0,
				'minify_css'                  => 0,
				'minify_css_key'              => $minify_css_key,
				'minify_concatenate_css'      => 0,
				'minify_js'                   => 0,
				'minify_js_key'               => $minify_js_key,
				'minify_concatenate_js'       => 0,
				'minify_google_fonts'         => 1,
				'minify_html'                 => 0,
				'manual_preload'              => 0,
				'automatic_preload'           => 0,
				'sitemap_preload'             => 0,
				'sitemap_preload_url_crawl'   => '500000',
				'sitemaps'                    => [],
				'remove_query_strings'        => 0,
				'dns_prefetch'                => 0,
				'database_revisions'          => 0,
				'database_auto_drafts'        => 0,
				'database_trashed_posts'      => 0,
				'database_spam_comments'      => 0,
				'database_trashed_comments'   => 0,
				'database_expired_transients' => 0,
				'database_all_transients'     => 0,
				'database_optimize_tables'    => 0,
				'schedule_automatic_cleanup'  => 0,
				'automatic_cleanup_frequency' => 'daily',
				'cdn'                         => 0,
				'cdn_cnames'                  => [],
				'cdn_zone'                    => [],
				'cdn_reject_files'            => [],
				'do_cloudflare'               => 0,
				'cloudflare_email'            => '',
				'cloudflare_api_key'          => '',
				'cloudflare_zone_id'          => '',
				'cloudflare_devmode'          => 0,
				'cloudflare_protocol_rewrite' => 0,
				'cloudflare_auto_settings'    => 0,
				'cloudflare_old_settings'     => '',
				'varnish_auto_purge'          => 0,
				'do_beta'                     => 0,
				'analytics_enabled'           => 0,
				'google_analytics_cache'      => 0,
			)
		)
	);
	rocket_dismiss_box( 'rocket_warning_plugin_modification' );
}
add_action( 'wp_rocket_first_install', 'rocket_first_install' );

/**
 * What to do when Rocket is updated, depending on versions
 *
 * @since 1.0
 *
 * @param string $wp_rocket_version Latest WP Rocket version.
 * @param string $actual_version Installed WP Rocket version.
 */
function rocket_new_upgrade( $wp_rocket_version, $actual_version ) {
	if ( version_compare( $actual_version, '2.4.1', '<' ) ) {
		// Regenerate advanced-cache.php file.
		rocket_generate_advanced_cache_file();
		delete_transient( 'rocket_ask_for_update' );
	}

	if ( version_compare( $actual_version, '2.6', '<' ) ) {
		// Activate Inline CSS & JS minification if HTML minification is activated.
		$options = get_option( WP_ROCKET_SLUG );

		if ( ! empty( $options['minify_html'] ) ) {
			$options['minify_html_inline_css'] = 1;
			$options['minify_html_inline_js']  = 1;
		}

		update_option( WP_ROCKET_SLUG, $options );

		// Regenerate advanced-cache.php file.
		rocket_generate_advanced_cache_file();
	}

	if ( version_compare( $actual_version, '2.7', '<' ) ) {
		// Regenerate advanced-cache.php file.
		rocket_generate_advanced_cache_file();

		// Regenerate config file.
		rocket_generate_config_file();
	}

	if ( version_compare( $actual_version, '2.8', '<' ) ) {
		$options                              = get_option( WP_ROCKET_SLUG );
		$options['manual_preload']            = 1;
		$options['automatic_preload']         = 1;
		$options['sitemap_preload_url_crawl'] = '500000';

		update_option( WP_ROCKET_SLUG, $options );
	}

	// Deactivate CloudFlare completely if PHP Version is lower than 5.4.
	if ( version_compare( $actual_version, '2.8.16', '<' ) ) {
		$options                                = get_option( WP_ROCKET_SLUG );
		$options['do_cloudflare']               = 0;
		$options['cloudflare_email']            = '';
		$options['cloudflare_api_key']          = '';
		$options['cloudflare_devmode']          = 0;
		$options['cloudflare_protocol_rewrite'] = 0;
		$options['cloudflare_auto_settings']    = 0;
		$options['cloudflare_old_settings']     = '';

		update_option( WP_ROCKET_SLUG, $options );
	}

	// Disable minification options if they're active in Autoptimize.
	if ( version_compare( $actual_version, '2.9.5', '<' ) ) {
		if ( is_plugin_active( 'autoptimize/autoptimize.php' ) ) {
			if ( 'on' === get_option( 'autoptimize_html' ) ) {
				update_rocket_option( 'minify_html', 0 );
				update_rocket_option( 'minify_html_inline_css', 0 );
				update_rocket_option( 'minify_html_inline_js', 0 );
			}

			if ( 'on' === get_option( 'autoptimize_css' ) ) {
				update_rocket_option( 'minify_css', 0 );
			}

			if ( 'on' === get_option( 'autoptimize_js' ) ) {
				update_rocket_option( 'minify_js', 0 );
			}
		}
	}

	// Delete old transients.
	if ( version_compare( $actual_version, '2.9.7', '<' ) ) {
		delete_transient( 'rocket_check_licence_30' );
		delete_transient( 'rocket_check_licence_1' );
	}

	if ( version_compare( $actual_version, '2.11', '<' ) ) {
		rocket_clean_domain();
		rocket_clean_minify();
		rocket_clean_cache_busting();
		rocket_generate_advanced_cache_file();
	}

	if ( version_compare( $actual_version, '3.0.3', '<' ) ) {
		if ( rocket_is_ssl_website() ) {
			update_rocket_option( 'cache_ssl', 1 );
		}

		rocket_generate_config_file();
	}

	if ( version_compare( $actual_version, '3.1.1', '<' ) ) {
		rocket_generate_config_file();
	}

	if ( version_compare( $actual_version, '3.1.4', '<' ) ) {
		rocket_generate_advanced_cache_file();
	}

	if ( version_compare( $actual_version, '3.2', '<' ) ) {
<<<<<<< HEAD
		rocket_generate_config_file();
=======
		rocket_generate_advanced_cache_file();
>>>>>>> 1f5fcf30

		// Create a .htaccess file in the log folder.
		$handler = \WP_Rocket\Logger::get_stream_handler();

		if ( method_exists( $handler, 'create_htaccess_file' ) ) {
			try {
				$success = $handler->create_htaccess_file();
			} catch ( \Exception $e ) {
				$success = false;
			}

			if ( ! $success ) {
				\WP_Rocket\Logger::delete_log_file();
			}
		}
	}
}
add_action( 'wp_rocket_upgrade', 'rocket_new_upgrade', 10, 2 );<|MERGE_RESOLUTION|>--- conflicted
+++ resolved
@@ -326,11 +326,8 @@
 	}
 
 	if ( version_compare( $actual_version, '3.2', '<' ) ) {
-<<<<<<< HEAD
 		rocket_generate_config_file();
-=======
-		rocket_generate_advanced_cache_file();
->>>>>>> 1f5fcf30
+		rocket_generate_advanced_cache_file();
 
 		// Create a .htaccess file in the log folder.
 		$handler = \WP_Rocket\Logger::get_stream_handler();
