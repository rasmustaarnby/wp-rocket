<?php
defined( 'ABSPATH' ) || die( 'Cheatin&#8217; uh?' );

/**
 * Tell WP what to do when admin is loaded aka upgrader
 *
 * @since 1.0
 */
function rocket_upgrader() {
	// Grab some infos.
	$actual_version = get_rocket_option( 'version' );
	// You can hook the upgrader to trigger any action when WP Rocket is upgraded.
	// first install.
	if ( ! $actual_version ) {
		do_action( 'wp_rocket_first_install' );
	}
	// already installed but got updated.
	elseif ( WP_ROCKET_VERSION !== $actual_version ) {
		do_action( 'wp_rocket_upgrade', WP_ROCKET_VERSION, $actual_version );
	}

	// If any upgrade has been done, we flush and update version number.
	if ( did_action( 'wp_rocket_first_install' ) || did_action( 'wp_rocket_upgrade' ) ) {
		flush_rocket_htaccess();

		rocket_renew_all_boxes( 0, array( 'rocket_warning_plugin_modification' ) );

		$options            = get_option( WP_ROCKET_SLUG ); // do not use get_rocket_option() here.
		$options['version'] = WP_ROCKET_VERSION;

		$keys = rocket_check_key();
		if ( is_array( $keys ) ) {
			$options = array_merge( $keys, $options );
		}

		update_option( WP_ROCKET_SLUG, $options );
	}

	/** This filter is documented in inc/admin-bar.php */
	if ( ! rocket_valid_key() && current_user_can( apply_filters( 'rocket_capacity', 'manage_options' ) ) &&
		( ! isset( $_GET['page'] ) || 'wprocket' !== $_GET['page'] ) ) {
		add_action( 'admin_notices', 'rocket_need_api_key' );
	}
}
add_action( 'admin_init', 'rocket_upgrader' );

/**
 * Maybe reset opcache after WP Rocket update.
 *
 * @since  3.1
 * @author Grégory Viguier
 *
 * @param object $wp_upgrader Plugin_Upgrader instance.
 * @param array  $hook_extra  {
 *     Array of bulk item update data.
 *
 *     @type string $action  Type of action. Default 'update'.
 *     @type string $type    Type of update process. Accepts 'plugin', 'theme', 'translation', or 'core'.
 *     @type bool   $bulk    Whether the update process is a bulk update. Default true.
 *     @type array  $plugins Array of the basename paths of the plugins' main files.
 * }
 */
function rocket_maybe_reset_opcache( $wp_upgrader, $hook_extra ) {
	static $rocket_path;

	if ( ! isset( $hook_extra['action'], $hook_extra['type'], $hook_extra['plugins'] ) ) {
		return;
	}

	if ( 'update' !== $hook_extra['action'] || 'plugin' !== $hook_extra['type'] || ! is_array( $hook_extra['plugins'] ) ) {
		return;
	}

	$plugins = array_flip( $hook_extra['plugins'] );

	if ( ! isset( $rocket_path ) ) {
		$rocket_path = plugin_basename( WP_ROCKET_FILE );
	}

	if ( ! isset( $plugins[ $rocket_path ] ) ) {
		return;
	}

	rocket_reset_opcache();
}
add_action( 'upgrader_process_complete', 'rocket_maybe_reset_opcache', 20, 2 );

/**
 * Reset PHP opcache.
 *
 * @since  3.1
 * @author Grégory Viguier
 */
function rocket_reset_opcache() {
	static $can_reset;

	if ( ! isset( $can_reset ) ) {
		if ( ! function_exists( 'opcache_reset' ) ) {
			$can_reset = false;

			return;
		}

		$restrict_api = ini_get( 'opcache.restrict_api' );

		if ( $restrict_api && strpos( __FILE__, $restrict_api ) !== 0 ) {
			$can_reset = false;

			return;
		}

		$can_reset = true;
	}

	if ( ! $can_reset ) {
		return;
	}

	opcache_reset();
}

/**
 * Keeps this function up to date at each version
 *
 * @since 1.0
 */
function rocket_first_install() {
	// Generate an random key for cache dir of user.
	$secret_cache_key = create_rocket_uniqid();

	// Generate an random key for minify md5 filename.
	$minify_css_key = create_rocket_uniqid();
	$minify_js_key  = create_rocket_uniqid();

	// Create Option.
	add_option(
		WP_ROCKET_SLUG,
		/**
		 * Filters the default rocket options array
		 *
		 * @since 2.8
		 *
		 * @param array Array of default rocket options
		 */
		apply_filters(
			'rocket_first_install_options', array(
				'secret_cache_key'            => $secret_cache_key,
				'cache_mobile'                => 1,
				'do_caching_mobile_files'     => 0,
				'cache_logged_user'           => 0,
				'cache_ssl'                   => rocket_is_ssl_website() ? 1 : 0,
				'emoji'                       => 1,
				'embeds'                      => 1,
				'cache_reject_uri'            => [],
				'cache_reject_cookies'        => [],
				'cache_reject_ua'             => [],
				'cache_query_strings'         => [],
				'cache_purge_pages'           => [],
				'purge_cron_interval'         => 10,
				'purge_cron_unit'             => 'HOUR_IN_SECONDS',
				'exclude_css'                 => [],
				'exclude_js'                  => [],
				'exclude_inline_js'           => [],
				'defer_all_js'                => 0,
				'defer_all_js_safe'           => 1,
				'async_css'                   => 0,
				'critical_css'                => '',
				'lazyload'                    => 0,
				'lazyload_iframes'            => 0,
				'lazyload_youtube'            => 0,
				'minify_css'                  => 0,
				'minify_css_key'              => $minify_css_key,
				'minify_concatenate_css'      => 0,
				'minify_js'                   => 0,
				'minify_js_key'               => $minify_js_key,
				'minify_concatenate_js'       => 0,
				'minify_google_fonts'         => 1,
				'minify_html'                 => 0,
				'manual_preload'              => 1,
				'sitemap_preload'             => 0,
				'sitemap_preload_url_crawl'   => '500000',
				'sitemaps'                    => [],
				'remove_query_strings'        => 0,
				'dns_prefetch'                => 0,
				'database_revisions'          => 0,
				'database_auto_drafts'        => 0,
				'database_trashed_posts'      => 0,
				'database_spam_comments'      => 0,
				'database_trashed_comments'   => 0,
				'database_expired_transients' => 0,
				'database_all_transients'     => 0,
				'database_optimize_tables'    => 0,
				'schedule_automatic_cleanup'  => 0,
				'automatic_cleanup_frequency' => 'daily',
				'cdn'                         => 0,
				'cdn_cnames'                  => [],
				'cdn_zone'                    => [],
				'cdn_reject_files'            => [],
				'do_cloudflare'               => 0,
				'cloudflare_email'            => '',
				'cloudflare_api_key'          => '',
				'cloudflare_zone_id'          => '',
				'cloudflare_devmode'          => 0,
				'cloudflare_protocol_rewrite' => 0,
				'cloudflare_auto_settings'    => 0,
				'cloudflare_old_settings'     => '',
				'varnish_auto_purge'          => 0,
				'do_beta'                     => 0,
				'analytics_enabled'           => 0,
				'google_analytics_cache'      => 0,
			)
		)
	);
	rocket_dismiss_box( 'rocket_warning_plugin_modification' );
}
add_action( 'wp_rocket_first_install', 'rocket_first_install' );

/**
 * What to do when Rocket is updated, depending on versions
 *
 * @since 1.0
 *
 * @param string $wp_rocket_version Latest WP Rocket version.
 * @param string $actual_version Installed WP Rocket version.
 */
function rocket_new_upgrade( $wp_rocket_version, $actual_version ) {
	if ( version_compare( $actual_version, '2.4.1', '<' ) ) {
		// Regenerate advanced-cache.php file.
		rocket_generate_advanced_cache_file();
		delete_transient( 'rocket_ask_for_update' );
	}

	if ( version_compare( $actual_version, '2.6', '<' ) ) {
		// Activate Inline CSS & JS minification if HTML minification is activated.
		$options = get_option( WP_ROCKET_SLUG );

		if ( ! empty( $options['minify_html'] ) ) {
			$options['minify_html_inline_css'] = 1;
			$options['minify_html_inline_js']  = 1;
		}

		update_option( WP_ROCKET_SLUG, $options );

		// Regenerate advanced-cache.php file.
		rocket_generate_advanced_cache_file();
	}

	if ( version_compare( $actual_version, '2.7', '<' ) ) {
		// Regenerate advanced-cache.php file.
		rocket_generate_advanced_cache_file();

		// Regenerate config file.
		rocket_generate_config_file();
	}

	if ( version_compare( $actual_version, '2.8', '<' ) ) {
		$options                              = get_option( WP_ROCKET_SLUG );
		$options['manual_preload']            = 1;
		$options['automatic_preload']         = 1;
		$options['sitemap_preload_url_crawl'] = '500000';

		update_option( WP_ROCKET_SLUG, $options );
	}

	// Deactivate CloudFlare completely if PHP Version is lower than 5.4.
	if ( version_compare( $actual_version, '2.8.16', '<' ) ) {
		$options                                = get_option( WP_ROCKET_SLUG );
		$options['do_cloudflare']               = 0;
		$options['cloudflare_email']            = '';
		$options['cloudflare_api_key']          = '';
		$options['cloudflare_devmode']          = 0;
		$options['cloudflare_protocol_rewrite'] = 0;
		$options['cloudflare_auto_settings']    = 0;
		$options['cloudflare_old_settings']     = '';

		update_option( WP_ROCKET_SLUG, $options );
	}

	// Disable minification options if they're active in Autoptimize.
	if ( version_compare( $actual_version, '2.9.5', '<' ) ) {
		if ( is_plugin_active( 'autoptimize/autoptimize.php' ) ) {
			if ( 'on' === get_option( 'autoptimize_html' ) ) {
				update_rocket_option( 'minify_html', 0 );
				update_rocket_option( 'minify_html_inline_css', 0 );
				update_rocket_option( 'minify_html_inline_js', 0 );
			}

			if ( 'on' === get_option( 'autoptimize_css' ) ) {
				update_rocket_option( 'minify_css', 0 );
			}

			if ( 'on' === get_option( 'autoptimize_js' ) ) {
				update_rocket_option( 'minify_js', 0 );
			}
		}
	}

	// Delete old transients.
	if ( version_compare( $actual_version, '2.9.7', '<' ) ) {
		delete_transient( 'rocket_check_licence_30' );
		delete_transient( 'rocket_check_licence_1' );
	}

	if ( version_compare( $actual_version, '2.11', '<' ) ) {
		rocket_clean_domain();
		rocket_clean_minify();
		rocket_clean_cache_busting();
		rocket_generate_advanced_cache_file();
	}

	if ( version_compare( $actual_version, '3.0.3', '<' ) ) {
		if ( rocket_is_ssl_website() ) {
			update_rocket_option( 'cache_ssl', 1 );
		}

		rocket_generate_config_file();
	}

	if ( version_compare( $actual_version, '3.1.1', '<' ) ) {
		rocket_generate_config_file();
	}

	if ( version_compare( $actual_version, '3.1.4', '<' ) ) {
		rocket_generate_advanced_cache_file();
	}

	if ( version_compare( $actual_version, '3.2', '<' ) ) {
<<<<<<< HEAD
		$options = get_option( WP_ROCKET_SLUG );

		if ( 1 === (int) $options['automatic_preload'] ) {
			$options['manual_preload'] = 1;
		}

		update_option( WP_ROCKET_SLUG, $options );
=======
		// Create a .htaccess file in the log folder.
		$handler = \WP_Rocket\Logger::get_stream_handler();

		if ( method_exists( $handler, 'create_htaccess_file' ) ) {
			try {
				$success = $handler->create_htaccess_file();
			} catch ( \Exception $e ) {
				$success = false;
			}

			if ( ! $success ) {
				\WP_Rocket\Logger::delete_log_file();
			}
		}
>>>>>>> 2f414962
	}
}
add_action( 'wp_rocket_upgrade', 'rocket_new_upgrade', 10, 2 );<|MERGE_RESOLUTION|>--- conflicted
+++ resolved
@@ -325,7 +325,6 @@
 	}
 
 	if ( version_compare( $actual_version, '3.2', '<' ) ) {
-<<<<<<< HEAD
 		$options = get_option( WP_ROCKET_SLUG );
 
 		if ( 1 === (int) $options['automatic_preload'] ) {
@@ -333,7 +332,7 @@
 		}
 
 		update_option( WP_ROCKET_SLUG, $options );
-=======
+
 		// Create a .htaccess file in the log folder.
 		$handler = \WP_Rocket\Logger::get_stream_handler();
 
@@ -348,7 +347,6 @@
 				\WP_Rocket\Logger::delete_log_file();
 			}
 		}
->>>>>>> 2f414962
 	}
 }
 add_action( 'wp_rocket_upgrade', 'rocket_new_upgrade', 10, 2 );