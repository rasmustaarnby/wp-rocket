<?php

namespace WP_Rocket\Engine\CriticalPath;

use FilesystemIterator;
use UnexpectedValueException;
use WP_Rocket\Admin\Options_Data;
use WP_Rocket\Event_Management\Subscriber_Interface;
use WP_Filesystem_Direct;

/**
 * Critical CSS Subscriber.
 *
 * @since 3.3
 */
class CriticalCSSSubscriber implements Subscriber_Interface {

	/**
	 * Instance of Critical CSS.
	 *
	 * @var Critical_CSS
	 */
	protected $critical_css;

	/**
	 * Instance of options.
	 *
	 * @var Options_Data
	 */
	protected $options;

	/**
	 * Instance of the filesystem handler.
	 *
	 * @var WP_Filesystem_Direct
	 */
	private $filesystem;

	/**
	 * CPCSS generation and deletion service.
	 *
	 * @var ProcessorService instance for this service.
	 */
	private $cpcss_service;

	/**
	 * Creates an instance of the Critical CSS Subscriber.
	 *
	 * @param CriticalCSS          $critical_css  Critical CSS instance.
	 * @param ProcessorService     $cpcss_service Has the logic for cpcss generation and deletion.
	 * @param Options_Data         $options       WP Rocket options.
	 * @param WP_Filesystem_Direct $filesystem    Instance of the filesystem handler.
	 */
	public function __construct( CriticalCSS $critical_css, ProcessorService $cpcss_service, Options_Data $options, $filesystem ) {
		$this->critical_css  = $critical_css;
		$this->cpcss_service = $cpcss_service;
		$this->options       = $options;
		$this->filesystem    = $filesystem;
	}

	/**
	 * Return an array of events that this subscriber wants to listen to.
	 *
	 * @since  3.3
	 *
	 * @return array
	 */
	public static function get_subscribed_events() {
		// phpcs:disable WordPress.Arrays.MultipleStatementAlignment.DoubleArrowNotAligned
		return [
			'admin_post_rocket_generate_critical_css' => 'init_critical_css_generation',

			'update_option_' . rocket_get_constant( 'WP_ROCKET_SLUG' ) => [
				[ 'generate_critical_css_on_activation', 11, 2 ],
				[ 'stop_process_on_deactivation', 11, 2 ],
				[ 'maybe_generate_cpcss_mobile', 12, 2 ],
			],

			'admin_notices' => [
				[ 'notice_critical_css_generation_triggered' ],
				[ 'critical_css_generation_running_notice' ],
				[ 'critical_css_generation_complete_notice' ],
				[ 'warning_critical_css_dir_permissions' ],
			],
			'rocket_buffer' => [
				[ 'insert_critical_css_buffer', 19 ],
				[ 'async_css', 32 ],
			],

			'switch_theme'                      => 'maybe_regenerate_cpcss',
			'rocket_excluded_inline_js_content' => 'exclude_inline_js',
			'before_delete_post'                => 'delete_cpcss',
		];
		// phpcs:enable WordPress.Arrays.MultipleStatementAlignment.DoubleArrowNotAligned
	}

	/**
	 * Deletes the custom CPCSS files from /posts/ folder.
	 *
	 * @since 3.6
	 *
	 * @param int $post_id Deleted post id.
	 */
	public function delete_cpcss( $post_id ) {
		if ( ! current_user_can( 'rocket_regenerate_critical_css' ) ) {
			return;
		}

		if ( ! $this->options->get( 'async_css', 0 ) ) {
			return;
		}

		$post_type = get_post_type( $post_id );
		$item_path = 'posts' . DIRECTORY_SEPARATOR . "{$post_type}-{$post_id}.css";
		$this->cpcss_service->process_delete( $item_path );

		if ( $this->options->get( 'async_css_mobile', 0 ) ) {
			$mobile_item_path = 'posts' . DIRECTORY_SEPARATOR . "{$post_type}-{$post_id}-mobile.css";
			$this->cpcss_service->process_delete( $mobile_item_path );
		}
	}

	/**
	 * This notice is displayed when the Critical CSS Generation is triggered from a different page than
	 * WP Rocket settings page.
	 *
	 * @since 3.4.1
	 */
	public function notice_critical_css_generation_triggered() {
		if ( ! current_user_can( 'rocket_regenerate_critical_css' ) ) {
			return;
		}

		$screen = get_current_screen();

		if ( 'settings_page_wprocket' === $screen->id ) {
			return;
		}

		if ( false === get_transient( 'rocket_critical_css_generation_triggered' ) ) {
			return;
		}

		delete_transient( 'rocket_critical_css_generation_triggered' );

		$message = __( 'Critical CSS generation is currently running.', 'rocket' );

		if ( current_user_can( 'rocket_manage_options' ) ) {
			$message .= ' ' . sprintf(
				// Translators: %1$s = opening link tag, %2$s = closing link tag.
					__( 'Go to the %1$sWP Rocket settings%2$s page to track progress.', 'rocket' ),
					'<a href="' . esc_url( admin_url( 'options-general.php?page=' . WP_ROCKET_PLUGIN_SLUG ) ) . '">',
					'</a>'
				);
		}

		rocket_notice_html(
			[
				'status'  => 'info',
				'message' => $message,
			]
		);
	}

	/**
	 * Launches the critical CSS generation from admin.
	 *
	 * @since 2.11
	 *
	 * @see   CriticalCSS::process_handler()
	 */
	public function init_critical_css_generation() {
		if (
			! isset( $_GET['_wpnonce'] )
			||
			! wp_verify_nonce( sanitize_key( $_GET['_wpnonce'] ), 'rocket_generate_critical_css' )
		) {
			wp_nonce_ays( '' );
		}

		if ( ! current_user_can( 'rocket_regenerate_critical_css' ) ) {
			wp_die();
		}

		$version = 'default';

		if ( $this->critical_css->is_async_css_mobile() ) {
			$version = 'all';
		}

		$this->critical_css->process_handler( $version );

		if ( ! strpos( wp_get_referer(), 'wprocket' ) ) {
			set_transient( 'rocket_critical_css_generation_triggered', 1 );
		}

		wp_safe_redirect( esc_url_raw( wp_get_referer() ) );
		rocket_get_constant( 'WP_ROCKET_IS_TESTING', false ) ? wp_die() : exit;
	}

	/**
	 * Launches the critical CSS generation when activating the async CSS option.
	 *
	 * @since 2.11
	 *
	 * @param array $old_value Previous values for WP Rocket settings.
	 * @param array $value     New values for WP Rocket settings.
	 *
	 * @see   CriticalCSS::process_handler()
	 */
	public function generate_critical_css_on_activation( $old_value, $value ) {
		if (
			! isset( $old_value['async_css'], $value['async_css'] )
			||
			( $old_value['async_css'] === $value['async_css'] )
			|| 1 !== (int) $value['async_css']
		) {
			return;
		}

		$critical_css_path = $this->critical_css->get_critical_css_path();

		// Check if the CPCSS path exists and create it.
		if ( ! $this->filesystem->is_dir( $critical_css_path ) ) {
			rocket_mkdir_p( $critical_css_path );
		}

		$version = 'default';

		if (
			isset( $value['do_caching_mobile_files'], $value['async_css_mobile'] )
			&&
			(
				1 === (int) $value['do_caching_mobile_files']
				&&
				1 === (int) $value['async_css_mobile']
			)
		) {
			$version = 'all';
		}

		// Generate the CPCSS files.
		$this->critical_css->process_handler( $version );
	}

	/**
	 * Maybe generate the CPCSS for Mobile.
	 *
	 * @since 3.6
	 *
	 * @param array $old_value Array of original values.
	 * @param array $value     Array of new values.
	 */
	public function maybe_generate_cpcss_mobile( $old_value, $value ) {
		if (
			! isset( $value['async_css_mobile'] )
			||
			1 !== (int) $value['async_css_mobile']
		) {
			return;
		}

		if (
			! isset( $value['do_caching_mobile_files'] )
			||
			1 !== (int) $value['do_caching_mobile_files']
		) {
			return;
		}

		if (
			! isset( $old_value['async_css'], $value['async_css'] )
			||
			( ( $old_value['async_css'] !== $value['async_css'] ) && 1 === (int) $value['async_css'] )
			||
			1 !== (int) $value['async_css']
		) {
			return;
		}

		$this->critical_css->process_handler( 'mobile' );
	}

	/**
	 * Stops the critical CSS generation when deactivating the async CSS option and remove the notices.
	 *
	 * @since 2.11
	 *
	 * @param array $old_value Previous values for WP Rocket settings.
	 * @param array $value     New values for WP Rocket settings.
	 */
	public function stop_process_on_deactivation( $old_value, $value ) {
		if (
			! empty( $_POST[ WP_ROCKET_SLUG ] ) // phpcs:ignore WordPress.Security.NonceVerification.Missing
			&&
			isset( $old_value['async_css'], $value['async_css'] )
			&&
			( $old_value['async_css'] !== $value['async_css'] )
			&&
			0 === (int) $value['async_css']
		) {
			$this->critical_css->stop_generation();

			delete_transient( 'rocket_critical_css_generation_process_running' );
			delete_transient( 'rocket_critical_css_generation_process_complete' );
		}
	}

	/**
	 * This notice is displayed when the critical CSS generation is running.
	 *
	 * @since 2.11
	 */
	public function critical_css_generation_running_notice() {
		if ( ! current_user_can( 'rocket_regenerate_critical_css' ) ) {
			return;
		}

		$screen = get_current_screen();

		if ( 'settings_page_wprocket' !== $screen->id ) {
			return;
		}

		$transient = get_transient( 'rocket_critical_css_generation_process_running' );

		if ( ! $transient ) {
			return;
		}

		$success_counter = 0;
		$items_message   = '';

		if ( ! empty( $transient['items'] ) ) {
			$items_message .= '<ul>';

			foreach ( $transient['items'] as $item ) {
				$status_nonmobile = isset( $item['status']['nonmobile'] );
				$status_mobile    = $this->is_mobile_cpcss_active() ? isset( $item['status']['mobile'] ) : true;
				if ( $status_nonmobile && $status_mobile ) {
					$items_message .= '<li>' . $item['status']['nonmobile']['message'] . '</li>';
					if ( $item['status']['nonmobile']['success'] ) {
						$success_counter ++;
					}
				}
			}

			$items_message .= '</ul>';
		}

		if ( ! isset( $transient['total'] ) ) {
			return;
		}

		if (
			0 === $success_counter
			&&
			0 === $transient['total']
		) {
			return;
		}

		$message = '<p>' . sprintf(
			// Translators: %1$d = number of critical CSS generated, %2$d = total number of critical CSS to generate.
				__( 'Critical CSS generation is currently running: %1$d of %2$d page types completed. (Refresh this page to view progress)', 'rocket' ),
				$success_counter,
				$transient['total']
			) . '</p>' . $items_message;

		rocket_notice_html(
			[
				'status'  => 'info',
				'message' => $message,
			]
		);
	}

	/**
	 * This notice is displayed when the critical CSS generation is complete.
	 *
	 * @since 2.11
	 */
	public function critical_css_generation_complete_notice() {
		if ( ! current_user_can( 'rocket_regenerate_critical_css' ) ) {
			return;
		}

		$screen = get_current_screen();

		if ( 'settings_page_wprocket' !== $screen->id ) {
			return;
		}

		$transient = get_transient( 'rocket_critical_css_generation_process_complete' );
		if ( ! $transient ) {
			return;
		}

		$status          = 'success';
		$success_counter = 0;
		$items_message   = '';
		$desktop         = false;

		if ( ! empty( $transient['items'] ) ) {
			$items_message .= '<ul>';

			foreach ( $transient['items'] as $item ) {
				$status_nonmobile = isset( $item['status']['nonmobile'] );
				$status_mobile    = $this->is_mobile_cpcss_active() ? isset( $item['status']['mobile'] ) : true;
				if ( ! $status_nonmobile || ! $status_mobile ) {
					continue;
				}
				if ( isset( $item['status']['nonmobile']['message'] ) ) {
					$desktop = true;
				}
				$items_message .= '<li>' . $item['status']['nonmobile']['message'] . '</li>';
				if ( $item['status']['nonmobile']['success'] ) {
					$success_counter ++;
				}
			}

			$items_message .= '</ul>';
		}

		if ( ! $desktop || ( 0 === $success_counter && 0 === $transient['total'] ) ) {
			return;
		}

		if ( 0 === $success_counter ) {
			$status = 'error';
		} elseif ( $success_counter < $transient['total'] ) {
			$status = 'warning';
		}

		$message = '<p>' . sprintf(
			// Translators: %1$d = number of critical CSS generated, %2$d = total number of critical CSS to generate.
				__( 'Critical CSS generation finished for %1$d of %2$d page types.', 'rocket' ),
				$success_counter,
				$transient['total']
			);
		$message .= ' <em> (' . date_i18n( get_option( 'date_format' ) ) . ' @ ' . date_i18n( get_option( 'time_format' ) ) . ') </em></p>' . $items_message;

		if ( 'error' === $status || 'warning' === $status ) {
			$message .= '<p>' . __( 'Critical CSS generation encountered one or more errors.', 'rocket' ) . ' <a href="https://docs.wp-rocket.me/article/1267-troubleshooting-critical-css-generation-issues" data-beacon-article="5d5214d10428631e94f94ae6" target="_blank" rel="noreferer noopener">' . __( 'Learn more.', 'rocket' ) . '</a>';
		}

		rocket_notice_html(
			[
				'status'  => $status,
				'message' => $message,
			]
		);

		delete_transient( 'rocket_critical_css_generation_process_complete' );
	}

	/**
	 * This warning is displayed when the critical CSS dir isn't writeable.
	 *
	 * @since 2.11
	 */
	public function warning_critical_css_dir_permissions() {
		if (
			current_user_can( 'rocket_manage_options' )
			&&
			( ! $this->filesystem->is_writable( WP_ROCKET_CRITICAL_CSS_PATH ) )
			&&
			( $this->options->get( 'async_css', false ) )
			&&
			rocket_valid_key()
		) {

			$boxes = get_user_meta( get_current_user_id(), 'rocket_boxes', true );

			if ( in_array( __FUNCTION__, (array) $boxes, true ) ) {
				return;
			}

			$message = rocket_notice_writing_permissions(
				trim( str_replace( ABSPATH, '', WP_ROCKET_CRITICAL_CSS_PATH ), '/' )
			);

			rocket_notice_html(
				[
					'status'      => 'error',
					'dismissible' => '',
					'message'     => $message,
				]
			);
		}
	}

	/**
	 * Insert critical CSS before combined CSS when option is active.
	 *
	 * @since  2.11.5
	 *
	 * @param string $buffer HTML output of the page.
	 *
	 * @return string Updated HTML output
	 */
	public function insert_critical_css_buffer( $buffer ) {
		if ( rocket_get_constant( 'DONOTROCKETOPTIMIZE' ) || rocket_get_constant( 'DONOTASYNCCSS' ) ) {
			return $buffer;
		}

		if ( ! $this->options->get( 'async_css', 0 ) ) {
			return $buffer;
		}

		if ( is_rocket_post_excluded_option( 'async_css' ) ) {
			return $buffer;
		}

		$critical_css_content = $this->critical_css->get_critical_css_content();

		if ( empty( $critical_css_content ) ) {
			return $buffer;
		}

		$critical_css_content = str_replace( '\\', '\\\\', $critical_css_content );

		$buffer = preg_replace(
			'#</title>#iU',
			'</title><style id="rocket-critical-css">' . wp_strip_all_tags( $critical_css_content ) . '</style>',
			$buffer,
			1
		);

		return preg_replace( '#</body>#iU', $this->return_remove_cpcss_script() . '</body>', $buffer, 1 );
	}

	/**
	 * Returns JS script to remove the critical css style from frontend.
	 *
	 * @since 3.6
	 *
	 * @return string
	 */
	protected function return_remove_cpcss_script() {
		if ( ! rocket_get_constant( 'SCRIPT_DEBUG' ) ) {
			return '<script>const wprRemoveCPCSS = () => { $elem = document.getElementById( "rocket-critical-css" ); if ( $elem ) { $elem.remove(); } }; if ( window.addEventListener ) { window.addEventListener( "load", wprRemoveCPCSS ); } else if ( window.attachEvent ) { window.attachEvent( "onload", wprRemoveCPCSS ); }</script>';
		}

		return '
			<script>
				const wprRemoveCPCSS = () => {
					$elem = document.getElementById( "rocket-critical-css" );
					if ( $elem ) {
						$elem.remove();
					}
				};
				if ( window.addEventListener ) {
					window.addEventListener( "load", wprRemoveCPCSS );
				} else if ( window.attachEvent ) {
					window.attachEvent( "onload", wprRemoveCPCSS );
				}
			</script>
			';
	}

	/**
	 * Adds wprRemoveCPCSS to excluded inline JS array.
	 *
	 * @since 3.6
	 *
	 * @param array $excluded_inline Array of inline JS excluded from being combined.
	 *
	 * @return array
	 */
	public function exclude_inline_js( array $excluded_inline ) {
		$excluded_inline[] = 'wprRemoveCPCSS';

		return $excluded_inline;
	}

	/**
	 * Defer loading of CSS files.
	 *
	 * @since  2.10
	 *
	 * @param string $buffer HTML code.
	 *
	 * @return string Updated HTML code
	 */
	public function async_css( $buffer ) {
<<<<<<< HEAD
		if ( ! $this->maybe_async_css() ) {
=======
		if ( ( defined( 'DONOTROCKETOPTIMIZE' ) && DONOTROCKETOPTIMIZE ) || ( defined( 'DONOTASYNCCSS' ) && DONOTASYNCCSS ) ) {
			return;
		}

		if ( ! $this->options->get( 'async_css' ) ) {
			return $buffer;
		}

		if ( is_rocket_post_excluded_option( 'async_css' ) ) {
			return $buffer;
		}

		if ( empty( $this->critical_css->get_current_page_critical_css() ) && empty( $this->options->get( 'critical_css', '' ) ) ) {
>>>>>>> bdbb9211
			return $buffer;
		}

		/**
		 * Filters the pattern used to get all stylesheets in the HTML.
		 *
		 * @since  2.10
		 *
		 * @param string $css_pattern Regex pattern to get all stylesheets in the HTML.
		 */
		$css_pattern = apply_filters(
			'rocket_async_css_regex_pattern',
			'/(?=<link[^>]*\s(rel\s*=\s*[\'"]stylesheet["\']))<link(?=[^<>]*?(?:(?<type>type\s*=\s*[\'"][^<>"\']*[\'"])|>))(?=[^<>]*?(?:(?<onload>onload\s*=\s*(.*))|>))(?=[^<>]*?(?:(?<media>media\s*=\s*[\'"][^<>"\']*[\'"])|>))(?=[^<>]*?(?:href\s*=\s*[\'"](?<url>.*?)[\'"]|>))(?=[^<>]*?(?:(?<rel>rel\s*=\s*[\'"]>[^<>"\']*)[\'"]|>))(?:.*?<\/\1>|[^<>]*>)/ix'
		);

		// Get all css files with this regex.
		preg_match_all( $css_pattern, $buffer, $tags_match );

		if ( empty( $tags_match[0] ) ) {
			return $buffer;
		}

		return $this->async_css_tag_update( $tags_match, $buffer );
	}

	/**
	 * Updates the HTML code by defering all CSS matches files.
	 *
	 * @param  array  $tags_match All matched css files.
	 * @param  string $buffer     HTML code.
	 * @return string             Modified HTML code with defer CSS.
	 */
	private function async_css_tag_update( $tags_match, $buffer ) {
		$excluded_css = array_flip( $this->critical_css->get_exclude_async_css() );
		$noscripts    = '';
		foreach ( $tags_match[0] as $i => $tag ) {
			// Strip query args.
			$path = wp_parse_url( $tags_match['url'][ $i ], PHP_URL_PATH );

			// Check if this file should be deferred.
			if ( isset( $excluded_css[ $path ] ) ) {
				continue;
			}

			$original_media  = 'all';
			$original_onload = '';
			$media_tag       = empty( $tags_match['media'][ $i ] ) ? ' media="print"' : '';
			$onload_tag      = empty( $tags_match['onload'][ $i ] ) ? ' onload=""' : '';
			$tag             = str_replace( $tags_match['type'][ $i ], ' as="style" ' . $tags_match['type'][ $i ] . $media_tag . $onload_tag, $tag );
			if ( ! empty( $tags_match['media'][ $i ] ) ) {
				$tag = $this->replace_media_attribute( $tag, $tags_match['media'][ $i ], $original_media );
			}

			if ( ! empty( $tags_match['onload'][ $i ] ) ) {
				$tag = $this->replace_onload_attribute( $tag, $tags_match['onload'][ $i ], $original_media, $original_onload );
			}
			$tag        = str_replace( 'onload=""', 'onload="this.media=\'' . $original_media . '\'' . ( ! empty( $original_onload ) ? ';' . $original_onload : '' ) . '"', $tag );
			$buffer     = str_replace( $tags_match[0][ $i ], $tag, $buffer );
			$noscripts .= '<noscript>' . $tags_match[0][ $i ] . '</noscript>';
		}

		return str_replace( '</body>', $noscripts . '</body>', $buffer );
	}

	/**
	 * Replace media tag with 'print'on link.
	 *
	 * @param string $tag            Full link tag match.
	 * @param string $media_attr     Matched media tag for the current tag.
	 * @param string $original_media Original media value.
	 *
	 * @return string Modified tag with the print media attribute.
	 */
	private function replace_media_attribute( $tag, $media_attr, &$original_media ) {
		preg_match( '/media\s*=\s*[\'"](?<media>.*)[\'"]/ix', $media_attr, $media_match );
		$original_media = $media_match['media'];
		if ( 'print' === $original_media ) {
			$original_media = 'all';
		}
		return str_replace( $media_attr, 'media="print"', $tag );
	}

	/**
	 * Alters onload tag to contain this.media switch + original onload value.
	 *
	 * @param string $tag             Full link tag match.
	 * @param string $onload_attr     Matched onload tag for the current tag.
	 * @param string $original_media  Original media value.
	 * @param string $original_onload Original onload value.
	 *
	 * @return string Modified tag with the onload attribute.
	 */
	private function replace_onload_attribute( $tag, $onload_attr, $original_media, &$original_onload ) {
		$onload_delimiter = substr( $onload_attr, 7, 1 );
		$onload_end       = strpos( $onload_attr, $onload_delimiter . ' ' );
		if ( ! $onload_end ) {
			$onload_end = strpos( $onload_attr, $onload_delimiter . '>' );
		}

		$original_onload = substr( $onload_attr, 8, $onload_end - 8 );
		$original_onload = preg_replace( '@(this.media\s*=\s*[\'"]' . $original_media . '[\'";];*)@ix', '', $original_onload );
		$onload          = substr( $onload_attr, 0, $onload_end + 1 );
		return str_replace( $onload, 'onload=""', $tag );
	}

	/**
	 * Checks if we should apply deferring of CSS files.
	 *
	 * @return bool True if we should, false otherwise.
	 */
	private function maybe_async_css() {
		if ( rocket_get_constant( 'DONOTROCKETOPTIMIZE' ) || rocket_get_constant( 'DONOTASYNCCSS' ) ) {
			return false;
		}
		if ( ! $this->options->get( 'async_css' ) ) {
			return false;
		}
		if ( empty( $this->critical_css->get_current_page_critical_css() ) && empty( $this->options->get( 'critical_css', '' ) ) ) {
			return false;
		}
		return ! is_rocket_post_excluded_option( 'async_css' );
	}

	/**
	 * Regenerates the CPCSS when switching theme if the option is active.
	 *
	 * @since  3.3
	 */
	public function maybe_regenerate_cpcss() {
		if ( ! $this->options->get( 'async_css' ) ) {
			return;
		}

		$this->critical_css->process_handler();
	}

	/**
	 * Checks if mobile CPCSS is active.
	 *
	 * @since 3.6
	 *
	 * @return boolean CPCSS active or not.
	 */
	private function is_mobile_cpcss_active() {
		return (
			$this->options->get( 'async_css', 0 )
			&&
			$this->options->get( 'cache_mobile', 0 )
			&&
			$this->options->get( 'do_caching_mobile_files', 0 )
		)
		&&
		$this->options->get( 'async_css_mobile', 0 );
	}
}<|MERGE_RESOLUTION|>--- conflicted
+++ resolved
@@ -584,23 +584,7 @@
 	 * @return string Updated HTML code
 	 */
 	public function async_css( $buffer ) {
-<<<<<<< HEAD
 		if ( ! $this->maybe_async_css() ) {
-=======
-		if ( ( defined( 'DONOTROCKETOPTIMIZE' ) && DONOTROCKETOPTIMIZE ) || ( defined( 'DONOTASYNCCSS' ) && DONOTASYNCCSS ) ) {
-			return;
-		}
-
-		if ( ! $this->options->get( 'async_css' ) ) {
-			return $buffer;
-		}
-
-		if ( is_rocket_post_excluded_option( 'async_css' ) ) {
-			return $buffer;
-		}
-
-		if ( empty( $this->critical_css->get_current_page_critical_css() ) && empty( $this->options->get( 'critical_css', '' ) ) ) {
->>>>>>> bdbb9211
 			return $buffer;
 		}
 
@@ -666,7 +650,7 @@
 	}
 
 	/**
-	 * Replace media tag with 'print'on link.
+	 * Replace media tag with 'print' on link.
 	 *
 	 * @param string $tag            Full link tag match.
 	 * @param string $media_attr     Matched media tag for the current tag.
