--- conflicted
+++ resolved
@@ -505,7 +505,6 @@
 }
 
 /**
-<<<<<<< HEAD
  * Check if minify cache file exist and create it if not
  *
  * @since 2.10 Use wp_safe_remote_get() instead of curl
@@ -558,14 +557,10 @@
 
 /**
  * Get all JS externals files to exclude of the minification process
-=======
- * Force the minification to create only 1 file.
->>>>>>> 367410eb
  *
  * @since 2.6
  * @deprecated 2.11
  *
-<<<<<<< HEAD
  * @return array Array of excluded external JS
  */
 function get_rocket_minify_excluded_external_js() {
@@ -792,7 +787,10 @@
 	_deprecated_function( __FUNCTION__, '2.11' );
 
 	return $url;
-=======
+}
+
+/**
+ * Force the minification to create only 1 file.
  * @param int    $length maximum URL length.
  * @param string $ext file extension.
  * @return int Updated length
@@ -808,5 +806,4 @@
 	}
 
 	return $length;
->>>>>>> 367410eb
 }