<?php
defined( 'ABSPATH' ) or	die( 'Cheatin&#8217; uh?' );

/*
 * Deprecated functions come here to die.
 */


if ( ! function_exists( 'get_rocket_pages_not_cached' ) ) :
	/**
	 * Get all pages we don't cache (string)
	 *
	 * @since 1.0
	 * @deprecated 2.0
	 * @deprecated Use get_rocket_cache_reject_uri()
	 */
	function get_rocket_pages_not_cached() {
		_deprecated_function( __FUNCTION__, '2.0', 'get_rocket_cache_reject_uri()' );
		return get_rocket_cache_reject_uri();
	}
endif;

if ( ! function_exists( 'get_rocket_cookies_not_cached' ) ) :
	/**
	 * Get all cookie names we don't cache (string)
	 *
	 * @since 1.0
	 * @deprecated 2.0
	 * @deprecated Use get_rocket_cache_reject_cookies()
	 */
	function get_rocket_cookies_not_cached() {
		_deprecated_function( __FUNCTION__, '2.0', 'get_rocket_cache_reject_cookies()' );
		return get_rocket_cache_reject_cookies();
	}
endif;

if ( ! function_exists( 'get_rocket_cron_interval' ) ) :
	/**
	 * Get the interval task cron purge in seconds
	 * This setting can be changed from the options page of the plugin
	 *
	 * @since 1.0
	 * @deprecated 2.0
	 * @deprecated Use get_rocket_purge_cron_interval()
	 */
	function get_rocket_cron_interval() {
		_deprecated_function( __FUNCTION__, '2.0', 'get_rocket_purge_cron_interval()' );
		return get_rocket_purge_cron_interval();
	}
endif;

if ( ! function_exists( 'run_rocket_bot_for_all_langs' ) ) :
	/**
	 * Launch the Cache Preload Robot for all active langs
	 *
	 * @since 2.0
	 * @deprecated 2.2
	 * @deprecated Use run_rocket_bot()
	 */
	function run_rocket_bot_for_all_langs() {
		_deprecated_function( __FUNCTION__, '2.2', 'run_rocket_bot()' );
		return run_rocket_bot( 'cache-preload' );
	}
endif;

if ( ! function_exists( 'run_rocket_bot_for_selected_lang' ) ) :
	/**
	 * Launch the Cache Preload Robot for a selected lang
	 *
	 * @since 2.0
	 * @deprecated 2.2
	 * @deprecated Use run_rocket_bot()
	 *
	 * @param string $lang Language to preload.
	 */
	function run_rocket_bot_for_selected_lang( $lang ) {
		_deprecated_function( __FUNCTION__, '2.2', 'run_rocket_bot()' );
		return run_rocket_bot( 'cache-preload', $lang );
	}
endif;

if ( ! function_exists( 'get_rocket_home_url' ) ) :
	/**
	 * Returns a full and correct home_url without subdmain, see rocket_get_domain()
	 *
	 * @since 1.0
	 * @deprecated 2.2
	 *
	 * @param string $url URL to format.
	 */
	function get_rocket_home_url( $url = null ) {
		_deprecated_function( __FUNCTION__, '2.2' );
		return false;
	}
	endif;

if ( ! function_exists( 'rocket_has_translation_plugin_active' ) ) :
	/**
	 * Check if a translation plugin is activated (WPML or qTranslate)
	 *
	 * @since 2.0
	 * @deprecated 2.2
	 * @deprecated Use rocket_has_i18n()
	 */
	function rocket_has_translation_plugin_active() {
		_deprecated_function( __FUNCTION__, '2.2', 'rocket_has_i18n()' );
		return rocket_has_i18n();
	}
	endif;

if ( ! function_exists( 'get_rocket_all_active_langs' ) ) :
	/**
	 * Get URI all of active languages
	 *
	 * @since 2.0
	 * @deprecated 2.2
	 * @deprecated Use get_rocket_i18n_code()
	 */
	function get_rocket_all_active_langs() {
		_deprecated_function( __FUNCTION__, '2.2', 'get_rocket_i18n_code()' );
		return get_rocket_i18n_code();
	}
endif;

if ( ! function_exists( 'get_rocket_all_active_langs_uri' ) ) :
	/**
	 * Get URI all of active languages
	 *
	 * @since 2.0
	 * @deprecated 2.2
	 * @deprecated Use get_rocket_i18n_uri()
	 */
	function get_rocket_all_active_langs_uri() {
		_deprecated_function( __FUNCTION__, '2.2', 'get_rocket_i18n_uri()' );
		return get_rocket_i18n_uri();
	}
endif;

if ( ! function_exists( 'get_rocket_parse_url_for_lang' ) ) :
	/**
	 * Extract and return host, path and scheme for a specific lang
	 *
	 * @since 2.0
	 * @deprecated 2.2
	 * @deprecated Use get_rocket_parse_url()
	 *
	 * @param string $lang Language to get.
	 */
	function get_rocket_parse_url_for_lang( $lang ) {
		_deprecated_function( __FUNCTION__, '2.2', 'get_rocket_parse_url()' );
		return get_rocket_parse_url( get_rocket_i18n_home_url( $lang ) );
	}
endif;

if ( ! function_exists( 'rocket_clean_domain_for_selected_lang' ) ) :
	/**
	 * Remove only cache files of selected lang
	 *
	 * @since 2.0
	 * @deprecated 2.2
	 * @deprecated Use rocket_clean_domain()
	 *
	 * @param string $lang Language to clean.
	 */
	function rocket_clean_domain_for_selected_lang( $lang ) {
		_deprecated_function( __FUNCTION__, '2.2', 'rocket_clean_domain()' );
		return rocket_clean_domain( $lang );
	}
endif;

if ( ! function_exists( 'rocket_clean_domain_for_all_langs' ) ) :
	/**
	 * Remove cache files of all langs
	 *
	 * @since 2.0
	 * @deprecated 2.2
	 * @deprecated Use rocket_clean_domain()
	 */
	function rocket_clean_domain_for_all_langs() {
		_deprecated_function( __FUNCTION__, '2.2', 'rocket_clean_domain()' );
		return rocket_clean_domain();
	}
endif;

if ( ! function_exists( 'get_rocket_langs_to_preserve' ) ) :
	/**
	 * Get folder paths to preserve languages ​​when purging a domain
	 * This function is required when the domains of languages (​​other than the default) are managed by subfolders
	 * By default, when you clear the cache of the french website with the domain example.com, all subdirectory like /en/ and /de/ are deleted.
	 * But, if you have a domain for your english and german websites with example.com/en/ and example.com/de/, you want to keep the /en/ and /de/ directory when the french domain is cleared.
	 *
	 * @since 2.0
	 * @deprecated 2.2
	 * @deprecated Use get_rocket_i18n_to_preserve()
	 *
	 * @param string $current_lang Language to preserve.
	 */
	function get_rocket_langs_to_preserve( $current_lang ) {
		_deprecated_function( __FUNCTION__, '2.2', 'get_rocket_i18n_to_preserve()' );
		return get_rocket_i18n_to_preserve( $current_lang );
	}
endif;

if ( ! function_exists( 'get_rocket_subdomains_langs' ) ) :
	/**
	 * Get subdomains URL of all languages
	 *
	 * @since 2.0
	 * @deprecated 2.2
	 * @deprecated Use get_rocket_i18n_subdomains()
	 */
	function get_rocket_subdomains_langs() {
		_deprecated_function( __FUNCTION__, '2.2', 'get_rocket_i18n_subdomains()' );
		return get_rocket_i18n_subdomains();
	}
endif;

if ( ! function_exists( 'rocket_replace_domain_mapping_siteurl' ) ) :
	/**
	 * Get Domain Mapping host based on original URL
	 *
	 * @since 2.2
	 * @deprecated 2.6.5
	 *
	 * @param string $url Original URL.
	 */
	function rocket_replace_domain_mapping_siteurl( $url = null ) {
		_deprecated_function( __FUNCTION__, '2.6.5' );
		return false;
	}
endif;

if ( ! function_exists( 'rocket_sanitize_cookie' ) ) :
	/**
	 * Used to sanitize values of the "Don't cache pages that use the following cookies" option.
	 *
	 * @since 2.6.4
	 * @deprecated 2.7
	 * @deprecated Use rocket_sanitize_key()
	 *
	 * @param string $cookie Cookie value to sanitize.
	 */
	function rocket_sanitize_cookie( $cookie ) {
		_deprecated_function( __FUNCTION__, '2.7', 'rocket_sanitize_key()' );
		return rocket_sanitize_key( $cookie );
	}
endif;

if ( ! function_exists( 'set_rocket_cloudflare_async' ) ) :
	/**
	 * Used to set the CloudFlare Rocket Loader value
	 *
	 * @since 2.5
	 * @deprecated 2.8.16
	 * @deprecated Use set_rocket_cloudflare_rocket_loader()
	 *
	 * @param string $cf_rocket_loader Value for the Rocket Loader.
	 */
	function set_rocket_cloudflare_async( $cf_rocket_loader ) {
	    _deprecated_function( __FUNCTION__, '2.8.16', 'set_rocket_cloudflare_rocket_loader()' );
	    return set_rocket_cloudflare_rocket_loader( $cf_rocket_loader );
	}
endif;

if ( ! function_exists( 'set_rocket_cloudflare_cache_lvl' ) ) :
	/**
	 * Used to set the CloudFlare cache level
	 *
	 * @since 2.5
	 * @deprecated 2.8.16
	 * @deprecated Use set_rocket_cloudflare_cache_level()
	 *
	 * @param string $cf_cache_level Value for the cache level.
	 */
	function set_rocket_cloudflare_cache_lvl( $cf_cache_level ) {
	    _deprecated_function( __FUNCTION__, '2.8.16', 'set_rocket_cloudflare_cache_level()' );
	    return set_rocket_cloudflare_cache_level( $cf_cache_level );
	}
endif;

if ( ! function_exists( 'rocket_delete_script_wp_version' ) ) :
<<<<<<< HEAD
	/**
	 * Used to remove version query string in CSS/JS URL
	 *
	 * @since 1.1.6
	 * @deprecated 2.9
	 * @deprecated Use rocket_browser_cache_busting()
	 *
	 * @param string $src Source URL for the JS/CSS.
	 */
	function rocket_delete_script_wp_version( $src ) {
	    _deprecated_function( __FUNCTION__, '2.9', 'rocket_browser_cache_busting()' );
	    return rocket_browser_cache_busting( $src );
	}
=======
/**
 * Used to remove version query string in CSS/JS URL
 *
 * @since 1.1.6
 * @deprecated 2.9
 * @deprecated Use rocket_browser_cache_busting()
 *
 */
function rocket_delete_script_wp_version( $src ) {
    _deprecated_function( __FUNCTION__, '2.9', 'rocket_browser_cache_busting()' );
    return rocket_browser_cache_busting( $src );
}
endif;

if ( ! function_exists( 'rocket_exclude_deferred_js' ) ) :
/**
 * Used to remove deferred JS files from the  buffer
 *
 * @since 1.1.0
 * @deprecated 3.0
 * @deprecated Use rocket_insert_deferred_js()
 *
 */
function rocket_exclude_deferred_js( $buffer ) {
    _deprecated_function( __FUNCTION__, '3.0', 'rocket_insert_deferred_js()' );
    return rocket_insert_deferred_js( $buffer );
}
>>>>>>> ba812f34
endif;<|MERGE_RESOLUTION|>--- conflicted
+++ resolved
@@ -279,7 +279,6 @@
 endif;
 
 if ( ! function_exists( 'rocket_delete_script_wp_version' ) ) :
-<<<<<<< HEAD
 	/**
 	 * Used to remove version query string in CSS/JS URL
 	 *
@@ -293,19 +292,6 @@
 	    _deprecated_function( __FUNCTION__, '2.9', 'rocket_browser_cache_busting()' );
 	    return rocket_browser_cache_busting( $src );
 	}
-=======
-/**
- * Used to remove version query string in CSS/JS URL
- *
- * @since 1.1.6
- * @deprecated 2.9
- * @deprecated Use rocket_browser_cache_busting()
- *
- */
-function rocket_delete_script_wp_version( $src ) {
-    _deprecated_function( __FUNCTION__, '2.9', 'rocket_browser_cache_busting()' );
-    return rocket_browser_cache_busting( $src );
-}
 endif;
 
 if ( ! function_exists( 'rocket_exclude_deferred_js' ) ) :
@@ -321,5 +307,4 @@
     _deprecated_function( __FUNCTION__, '3.0', 'rocket_insert_deferred_js()' );
     return rocket_insert_deferred_js( $buffer );
 }
->>>>>>> ba812f34
 endif;