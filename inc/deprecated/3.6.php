--- conflicted
+++ resolved
@@ -391,31 +391,6 @@
 
 
 /**
-<<<<<<< HEAD
- * Get list of CSS files to be excluded from async CSS.
- *
- * @since 3.6.1 deprecated
- * @since 2.10
- * @author Remy Perona
- *
- * @return array An array of URLs for the CSS files to be excluded.
- */
-function get_rocket_exclude_async_css() { // phpcs:ignore WordPress.NamingConventions.PrefixAllGlobals
-	_deprecated_function( __FUNCTION__ . '()', '3.6.1', '\WP_Rocket\Engine\CriticalPath\CriticalCSS::get_exclude_async_css()' );
-	/**
-	 * Filter list of async CSS files
-	 *
-	 * @since 2.10
-	 * @author Remy Perona
-	 *
-	 * @param array $exclude_async_css An array of URLs for the CSS files to be excluded.
-	 */
-	$exclude_async_css = (array) apply_filters( 'rocket_exclude_async_css', [] );
-	$exclude_async_css = array_filter( $exclude_async_css );
-	$exclude_async_css = array_flip( array_flip( $exclude_async_css ) );
-
-	return $exclude_async_css;
-=======
  * Get all terms archives urls associated to a specific post
  *
  * @since 3.6.1 deprecated
@@ -470,5 +445,30 @@
 	 * @param array $urls List of taxonomies URLs
 	*/
 	return apply_filters( 'rocket_post_terms_urls', $urls );
->>>>>>> dddb3267
+}
+
+/**
+ * Get list of CSS files to be excluded from async CSS.
+ *
+ * @since 3.6.1 deprecated
+ * @since 2.10
+ * @author Remy Perona
+ *
+ * @return array An array of URLs for the CSS files to be excluded.
+ */
+function get_rocket_exclude_async_css() { // phpcs:ignore WordPress.NamingConventions.PrefixAllGlobals
+	_deprecated_function( __FUNCTION__ . '()', '3.6.1', '\WP_Rocket\Engine\CriticalPath\CriticalCSS::get_exclude_async_css()' );
+	/**
+	 * Filter list of async CSS files
+	 *
+	 * @since 2.10
+	 * @author Remy Perona
+	 *
+	 * @param array $exclude_async_css An array of URLs for the CSS files to be excluded.
+	 */
+	$exclude_async_css = (array) apply_filters( 'rocket_exclude_async_css', [] );
+	$exclude_async_css = array_filter( $exclude_async_css );
+	$exclude_async_css = array_flip( array_flip( $exclude_async_css ) );
+
+	return $exclude_async_css;
 }