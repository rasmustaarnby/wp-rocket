--- conflicted
+++ resolved
@@ -448,7 +448,57 @@
 }
 
 /**
-<<<<<<< HEAD
+ * Rules to serve gzip compressed CSS & JS files if they exists and client accepts gzip
+ *
+ * @since 3.6.0.3 deprecated
+ * @since 3.6.0.2 Update rules used to prevent content encoding issue
+ * @since 3.6
+ * @author Remy Perona
+ *
+ * @return string
+ */
+function rocket_get_compressed_assets_rules() {
+	_deprecated_function( __FUNCTION__ . '()', '3.6.0.3' );
+
+	$rules = <<<HTACCESS
+<IfModule mod_headers.c>
+    RewriteCond %{HTTP:Accept-Encoding} gzip
+    RewriteCond %{REQUEST_FILENAME}\.gz -f
+    RewriteRule \.(css|js)$ %{REQUEST_URI}.gz [L]
+
+    # Prevent mod_deflate double gzip
+	RewriteRule \.gz$ - [E=no-gzip:1]
+
+	<FilesMatch "\.gz$">
+
+        # Serve correct content types
+        <IfModule mod_mime.c>
+            # (1)
+            RemoveType gz
+
+            # Serve correct content types
+            AddType text/css              css.gz
+            AddType text/javascript       js.gz
+
+            # Serve correct content charset
+            AddCharset utf-8 .css.gz \
+                             .js.gz
+		</IfModule>
+
+        # Force proxies to cache gzipped and non-gzipped files separately
+        Header append Vary Accept-Encoding
+	</FilesMatch>
+
+    # Serve correct encoding type
+    AddEncoding gzip .gz
+</IfModule>
+
+HTACCESS;
+
+	return apply_filters( 'rocket_htaccess_compressed_assets', $rules );
+}
+
+/**
  * Get list of CSS files to be excluded from async CSS.
  *
  * @since 3.6.1 deprecated
@@ -472,54 +522,4 @@
 	$exclude_async_css = array_flip( array_flip( $exclude_async_css ) );
 
 	return $exclude_async_css;
-=======
- * Rules to serve gzip compressed CSS & JS files if they exists and client accepts gzip
- *
- * @since 3.6.0.3 deprecated
- * @since 3.6.0.2 Update rules used to prevent content encoding issue
- * @since 3.6
- * @author Remy Perona
- *
- * @return string
- */
-function rocket_get_compressed_assets_rules() {
-	_deprecated_function( __FUNCTION__ . '()', '3.6.0.3' );
-
-	$rules = <<<HTACCESS
-<IfModule mod_headers.c>
-    RewriteCond %{HTTP:Accept-Encoding} gzip
-    RewriteCond %{REQUEST_FILENAME}\.gz -f
-    RewriteRule \.(css|js)$ %{REQUEST_URI}.gz [L]
-
-    # Prevent mod_deflate double gzip
-	RewriteRule \.gz$ - [E=no-gzip:1]
-
-	<FilesMatch "\.gz$">
-
-        # Serve correct content types
-        <IfModule mod_mime.c>
-            # (1)
-            RemoveType gz
-
-            # Serve correct content types
-            AddType text/css              css.gz
-            AddType text/javascript       js.gz
-
-            # Serve correct content charset
-            AddCharset utf-8 .css.gz \
-                             .js.gz
-		</IfModule>
-
-        # Force proxies to cache gzipped and non-gzipped files separately
-        Header append Vary Accept-Encoding
-	</FilesMatch>
-
-    # Serve correct encoding type
-    AddEncoding gzip .gz
-</IfModule>
-
-HTACCESS;
-
-	return apply_filters( 'rocket_htaccess_compressed_assets', $rules );
->>>>>>> 6a49032f
 }