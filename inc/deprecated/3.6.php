--- conflicted
+++ resolved
@@ -348,7 +348,6 @@
 }
 
 /**
-<<<<<<< HEAD
  * Get all dates archives urls associated to a specific post.
  *
  * @since 3.6.1 deprecated
@@ -446,7 +445,9 @@
 	 * @param array $urls List of taxonomies URLs
 	*/
 	return apply_filters( 'rocket_post_terms_urls', $urls );
-=======
+}
+
+/**
  * Rules to serve gzip compressed CSS & JS files if they exists and client accepts gzip
  *
  * @since 3.6.0.3 deprecated
@@ -495,5 +496,4 @@
 HTACCESS;
 
 	return apply_filters( 'rocket_htaccess_compressed_assets', $rules );
->>>>>>> 1a84bf72
 }