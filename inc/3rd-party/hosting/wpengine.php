--- conflicted
+++ resolved
@@ -90,13 +90,6 @@
 add_filter( 'rocket_display_varnish_options_tab', '__return_false' );
 
 /**
-<<<<<<< HEAD
- * Always keep WP_CACHE constant to true
- *
- * @since 2.8.6
- */
-add_filter( 'set_rocket_wp_cache_define', '__return_true' );
-=======
   * Gets WP Engine CDN Domain
   *
   * @since 2.8.6
@@ -128,6 +121,12 @@
    
     return $cdn_domain;
 }
->>>>>>> ba302dbc
+
+/**
+ * Always keep WP_CACHE constant to true
+ *
+ * @since 2.8.6
+ */
+add_filter( 'set_rocket_wp_cache_define', '__return_true' );
 
 endif;