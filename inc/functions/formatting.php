--- conflicted
+++ resolved
@@ -238,7 +238,6 @@
 }
 
 /**
-<<<<<<< HEAD
  * Returns realpath to file (used for relative path with /../ in it or not-yet existing file)
  *
  * @since 2.11
@@ -271,7 +270,9 @@
 	}
 
 	return '/' . join( '/', $path );
-=======
+}
+
+/**
  * Simple helper to get some external URLs.
  *
  * @since  2.10.10
@@ -309,5 +310,4 @@
 	}
 
 	return $url;
->>>>>>> 0981f97a
 }