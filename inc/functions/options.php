<?php
use WP_Rocket\Admin\Options;
use WP_Rocket\Admin\Options_Data;
use WP_Rocket\Logger\Logger;

defined( 'ABSPATH' ) || exit;

/**
 * A wrapper to easily get rocket option
 *
 * @since 3.0 Use the new options classes
 * @since 1.3.0
 *
 * @param string $option  The option name.
 * @param bool   $default (default: false) The default value of option.
 * @return mixed The option value
 */
function get_rocket_option( $option, $default = false ) { // phpcs:ignore WordPress.NamingConventions.PrefixAllGlobals
	$options_api = new Options( 'wp_rocket_' );
	$options     = new Options_Data( $options_api->get( 'settings', [] ) );

	return $options->get( $option, $default );
}

/**
 * Update a WP Rocket option.
 *
 * @since 3.0 Use the new options classes
 * @since 2.7
 *
 * @param  string $key    The option name.
 * @param  string $value  The value of the option.
 * @return void
 */
function update_rocket_option( $key, $value ) { // phpcs:ignore WordPress.NamingConventions.PrefixAllGlobals
	$options_api = new Options( 'wp_rocket_' );
	$options     = new Options_Data( $options_api->get( 'settings', [] ) );

	$options->set( $key, $value );
	$options_api->set( 'settings', $options->get_options() );
}

/**
 * Check whether the plugin is active by checking the active_plugins list.
 *
 * @since 1.3.0
 *
 * @source wp-admin/includes/plugin.php
 *
 * @param string $plugin Plugin folder/main file.
 */
function rocket_is_plugin_active( $plugin ) {
	return in_array( $plugin, (array) get_option( 'active_plugins', [] ), true ) || rocket_is_plugin_active_for_network( $plugin );
}

/**
 * Check whether the plugin is active for the entire network.
 *
 * @since 1.3.0
 *
 * @source wp-admin/includes/plugin.php
 *
 * @param string $plugin Plugin folder/main file.
 */
function rocket_is_plugin_active_for_network( $plugin ) {
	if ( ! is_multisite() ) {
		return false;
	}

	$plugins = get_site_option( 'active_sitewide_plugins' );
	if ( isset( $plugins[ $plugin ] ) ) {
		return true;
	}

	return false;
}

/**
 * Is we need to exclude some specifics options on a post.
 *
 * @since 2.5
 *
 * @param  string $option  The option name (lazyload, css, js, cdn).
 * @return bool            True if the option is deactivated
 */
function is_rocket_post_excluded_option( $option ) { // phpcs:ignore WordPress.NamingConventions.PrefixAllGlobals
	global $post;

	if ( ! is_object( $post ) ) {
		return false;
	}

	if ( is_home() ) {
		$post_id = get_queried_object_id();
	}

	if ( is_singular() && isset( $post ) ) {
		$post_id = $post->ID;
	}

	return ( isset( $post_id ) ) ? get_post_meta( $post_id, '_rocket_exclude_' . $option, true ) : false;
}

/**
 * Check if we need to cache the mobile version of the website (if available)
 *
 * @since 1.0
 *
 * @return bool True if option is activated
 */
function is_rocket_cache_mobile() { // phpcs:ignore WordPress.NamingConventions.PrefixAllGlobals
	return get_rocket_option( 'cache_mobile', false );
}

/**
 * Check if we need to generate a different caching file for mobile (if available)
 *
 * @since 2.7
 *
 * @return bool True if option is activated and if mobile caching is enabled
 */
function is_rocket_generate_caching_mobile_files() { // phpcs:ignore WordPress.NamingConventions.PrefixAllGlobals
	return get_rocket_option( 'cache_mobile', false ) && get_rocket_option( 'do_caching_mobile_files', false );
}

/**
 * Get the domain names to DNS prefetch from WP Rocket options
 *
 * @since 2.8.9
 * @author Remy Perona
 *
 * return Array An array of domain names to DNS prefetch
 */
function rocket_get_dns_prefetch_domains() {
	$domains = (array) get_rocket_option( 'dns_prefetch' );

	/**
	 * Filter list of domains to prefetch DNS
	 *
	 * @since 1.1.0
	 *
	 * @param array $domains List of domains to prefetch DNS
	 */
	return apply_filters( 'rocket_dns_prefetch', $domains );
}

/**
 * Gets the parameters ignored during caching
 *
 * These parameters are ignored when checking the query string during caching to allow serving the default cache when they are present
 *
 * @since 3.4
 * @author Remy Perona
 *
 * @return array
 */
function rocket_get_ignored_parameters() {
	$params = [
		'utm_source'      => 1,
		'utm_medium'      => 1,
		'utm_campaign'    => 1,
		'utm_expid'       => 1,
		'utm_term'        => 1,
		'utm_content'     => 1,
		'fb_action_ids'   => 1,
		'fb_action_types' => 1,
		'fb_source'       => 1,
		'fbclid'          => 1,
		'gclid'           => 1,
		'age-verified'    => 1,
		'ao_noptimize'    => 1,
		'usqp'            => 1,
		'cn-reloaded'     => 1,
		'_ga'             => 1,
	];

	/**
	 * Filters the ignored parameters
	 *
	 * @since 3.4
	 * @author Remy Perona
	 *
	 * @param array $params An array of ignored parameters as array keys.
	 */
	return apply_filters( 'rocket_cache_ignored_parameters', $params );
}

/**
 * Get all uri we don't cache.
 *
 * @since 3.3.2 Exclude embedded URLs
 * @since 2.6   Using json_get_url_prefix() to auto-exclude the WordPress REST API.
 * @since 2.4.1 Auto-exclude WordPress REST API.
 * @since 2.0
 *
 * @return string A pipe separated list of rejected uri.
 */
function get_rocket_cache_reject_uri() { // phpcs:ignore WordPress.NamingConventions.PrefixAllGlobals
	static $uris;

	if ( $uris ) {
		return $uris;
	}

	$uris      = get_rocket_option( 'cache_reject_uri', [] );
	$uris      = is_array( $uris ) ? $uris : [];
	$home_root = rocket_get_home_dirname();

	if ( '' !== $home_root && $uris ) {
		// The site is not at the domain root, it's in a folder.
		$home_root_escaped = preg_quote( $home_root, '/' );
		$home_root_len     = strlen( $home_root );

		foreach ( $uris as $i => $uri ) {
			/**
			 * Since these URIs can be regex patterns like `/homeroot(/.+)/`, we can't simply search for the string `/homeroot/` (nor `/homeroot`).
			 * So this pattern searchs for `/homeroot/` and `/homeroot(/`.
			 */
			if ( ! preg_match( '/' . $home_root_escaped . '\(?\//', $uri ) ) {
				// Reject URIs located outside site's folder.
				unset( $uris[ $i ] );
				continue;
			}

			// Remove the home directory.
			$uris[ $i ] = substr( $uri, $home_root_len );
		}
	}

	// Exclude feeds.
	$uris[] = '/(.+/)?' . $GLOBALS['wp_rewrite']->feed_base . '/?';

	// Exlude embedded URLs.
	$uris[] = '/(?:.+/)?embed/';

	/**
	 * Filter the rejected uri
	 *
	 * @since 2.1
	 *
	 * @param array $uris List of rejected uri
	*/
	$uris = apply_filters( 'rocket_cache_reject_uri', $uris );
	$uris = array_filter( $uris );

	if ( ! $uris ) {
		return '';
	}

	if ( '' !== $home_root ) {
		foreach ( $uris as $i => $uri ) {
			if ( preg_match( '/' . $home_root_escaped . '\(?\//', $uri ) ) {
				// Remove the home directory from the new URIs.
				$uris[ $i ] = substr( $uri, $home_root_len );
			}
		}
	}

	$uris = implode( '|', $uris );

	if ( '' !== $home_root ) {
		// Add the home directory back.
		$uris = $home_root . '(' . $uris . ')';
	}

	return $uris;
}

/**
 * Get all cookie names we don't cache.
 *
 * @since 2.0
 *
 * @return string A pipe separated list of rejected cookies.
 */
function get_rocket_cache_reject_cookies() { // phpcs:ignore WordPress.NamingConventions.PrefixAllGlobals
	$logged_in_cookie = explode( COOKIEHASH, LOGGED_IN_COOKIE );
	$logged_in_cookie = array_map( 'preg_quote', $logged_in_cookie );
	$logged_in_cookie = implode( '.+', $logged_in_cookie );

	$cookies   = get_rocket_option( 'cache_reject_cookies', [] );
	$cookies[] = $logged_in_cookie;
	$cookies[] = 'wp-postpass_';
	$cookies[] = 'wptouch_switch_toggle';
	$cookies[] = 'comment_author_';
	$cookies[] = 'comment_author_email_';

	/**
	 * Filter the rejected cookies.
	 *
	 * @since 2.1
	 *
	 * @param array $cookies List of rejected cookies.
	*/
	$cookies = (array) apply_filters( 'rocket_cache_reject_cookies', $cookies );
	$cookies = array_filter( $cookies );
	$cookies = array_flip( array_flip( $cookies ) );

	return implode( '|', $cookies );
}

/**
 * Get list of mandatory cookies to be able to cache pages.
 *
 * @since 2.7
 *
 * @return string A pipe separated list of mandatory cookies.
 */
function get_rocket_cache_mandatory_cookies() { // phpcs:ignore WordPress.NamingConventions.PrefixAllGlobals
	$cookies = [];

	/**
	 * Filter list of mandatory cookies.
	 *
	 * @since 2.7
	 *
	 * @param array $cookies List of mandatory cookies.
	 */
	$cookies = (array) apply_filters( 'rocket_cache_mandatory_cookies', $cookies );
	$cookies = array_filter( $cookies );
	$cookies = array_flip( array_flip( $cookies ) );

	return implode( '|', $cookies );
}

/**
 * Get list of dynamic cookies.
 *
 * @since 2.7
 *
 * @return array List of dynamic cookies.
 */
function get_rocket_cache_dynamic_cookies() { // phpcs:ignore WordPress.NamingConventions.PrefixAllGlobals
	$cookies = [];

	/**
	 * Filter list of dynamic cookies.
	 *
	 * @since 2.7
	 *
	 * @param array $cookies List of dynamic cookies.
	 */
	$cookies = (array) apply_filters( 'rocket_cache_dynamic_cookies', $cookies );
	$cookies = array_filter( $cookies );
	$cookies = array_unique( $cookies );

	return $cookies;
}

/**
 * Get all User-Agent we don't allow to get cache files.
 *
 * @since 2.3.5
 *
 * @return string A pipe separated list of rejected User-Agent.
 */
function get_rocket_cache_reject_ua() { // phpcs:ignore WordPress.NamingConventions.PrefixAllGlobals
	$ua   = get_rocket_option( 'cache_reject_ua', [] );
	$ua[] = 'facebookexternalhit';

	/**
	 * Filter the rejected User-Agent
	 *
	 * @since 2.3.5
	 *
	 * @param array $ua List of rejected User-Agent.
	*/
	$ua = (array) apply_filters( 'rocket_cache_reject_ua', $ua );
	$ua = array_filter( $ua );
	$ua = array_flip( array_flip( $ua ) );
	$ua = implode( '|', $ua );

	return str_replace( [ ' ', '\\\\ ' ], '\\ ', $ua );
}

/**
 * Get all query strings which can be cached.
 *
 * @since 2.3
 *
 * @return array List of query strings which can be cached.
 */
function get_rocket_cache_query_string() { // phpcs:ignore WordPress.NamingConventions.PrefixAllGlobals
	$query_strings = get_rocket_option( 'cache_query_strings', [] );

	/**
	 * Filter query strings which can be cached.
	 *
	 * @since 2.3
	 *
	 * @param array $query_strings List of query strings which can be cached.
	*/
	$query_strings = (array) apply_filters( 'rocket_cache_query_strings', $query_strings );
	$query_strings = array_filter( $query_strings );
	$query_strings = array_flip( array_flip( $query_strings ) );

	return $query_strings;
}

/**
 * Get list of JS files to be excluded from defer JS.
 *
 * @since 2.10
 * @author Remy Perona
 *
 * @return array An array of URLs for the JS files to be excluded.
 */
function get_rocket_exclude_defer_js() { // phpcs:ignore WordPress.NamingConventions.PrefixAllGlobals
	$exclude_defer_js = [
		'gist.github.com',
		'content.jwplatform.com',
		'js.hsforms.net',
		'www.uplaunch.com',
		'google.com/recaptcha',
		'widget.reviews.co.uk',
		'verify.authorize.net/anetseal',
		'lib/admin/assets/lib/webfont/webfont.min.js',
		'app.mailerlite.com',
	];

	if ( get_rocket_option( 'defer_all_js', 0 ) && get_rocket_option( 'defer_all_js_safe', 0 ) ) {
		$jquery            = site_url( wp_scripts()->registered['jquery-core']->src );
		$jetpack_jquery    = 'c0.wp.com/c/(?:.+)/wp-includes/js/jquery/jquery.js';
		$googleapis_jquery = 'ajax.googleapis.com/ajax/libs/jquery/(?:.+)/jquery(?:\.min)?.js';
		$cdnjs_jquery      = 'cdnjs.cloudflare.com/ajax/libs/jquery/(?:.+)/jquery(?:\.min)?.js';

		$exclude_defer_js[] = rocket_clean_exclude_file( $jquery );
		$exclude_defer_js[] = $jetpack_jquery;
		$exclude_defer_js[] = $googleapis_jquery;
		$exclude_defer_js[] = $cdnjs_jquery;
<<<<<<< HEAD
		
=======

>>>>>>> 8cf329ca
	}

	/**
	 * Filter list of Deferred JavaScript files
	 *
	 * @since 2.10
	 * @author Remy Perona
	 *
	 * @param array $exclude_defer_js An array of URLs for the JS files to be excluded.
	 */
	$exclude_defer_js = apply_filters( 'rocket_exclude_defer_js', $exclude_defer_js );

	foreach ( $exclude_defer_js as $i => $exclude ) {
		$exclude_defer_js[ $i ] = str_replace( '#', '\#', $exclude );
	}

	return $exclude_defer_js;
}

/**
 * Get list of CSS files to be excluded from async CSS.
 *
 * @since 2.10
 * @author Remy Perona
 *
 * @return array An array of URLs for the CSS files to be excluded.
 */
function get_rocket_exclude_async_css() { // phpcs:ignore WordPress.NamingConventions.PrefixAllGlobals
	/**
	 * Filter list of async CSS files
	 *
	 * @since 2.10
	 * @author Remy Perona
	 *
	 * @param array $exclude_async_css An array of URLs for the CSS files to be excluded.
	 */
	$exclude_async_css = (array) apply_filters( 'rocket_exclude_async_css', [] );
	$exclude_async_css = array_filter( $exclude_async_css );
	$exclude_async_css = array_flip( array_flip( $exclude_async_css ) );

	return $exclude_async_css;
}

/**
 * Determine if the key is valid
 *
 * @since 2.9 use hash_equals() to compare the hash values
 * @since 1.0
 *
 * @return bool true if everything is ok, false otherwise
 */
function rocket_valid_key() {
	$rocket_secret_key = get_rocket_option( 'secret_key' );
	if ( ! $rocket_secret_key ) {
		return false;
	}

	return 8 === strlen( get_rocket_option( 'consumer_key' ) ) && hash_equals( $rocket_secret_key, hash( 'crc32', get_rocket_option( 'consumer_email' ) ) );
}

/**
 * Determine if the key is valid.
 *
 * @since 2.9.7 Remove arguments ($type & $data).
 * @since 2.9.7 Stop to auto-check the validation each 1 & 30 days.
 * @since 2.2 The function do the live check and update the option.
 *
 * @return bool|array
 */
function rocket_check_key() {
	// Recheck the license.
	$return = rocket_valid_key();

	if ( $return ) {
		rocket_delete_licence_data_file();

		return $return;
	}

	Logger::info( 'LICENSE VALIDATION PROCESS STARTED.', [ 'license validation process' ] );

	$response = wp_remote_get(
		rocket_get_constant( 'WP_ROCKET_WEB_VALID' ),
		[
			'timeout' => 30,
		]
	);

	if ( is_wp_error( $response ) ) {
		Logger::error(
			'License validation failed.',
			[
				'license validation process',
				'request_error' => $response->get_error_messages(),
			]
		);

		set_transient( 'rocket_check_key_errors', $response->get_error_messages() );

		return $return;
	}

	$body = wp_remote_retrieve_body( $response );
	$json = json_decode( $body );

	if ( null === $json ) {
		if ( '' === $body ) {
			Logger::error( 'License validation failed. No body available in response.', [ 'license validation process' ] );
			// Translators: %1$s = opening em tag, %2$s = closing em tag, %3$s = opening link tag, %4$s closing link tag.
			$message = __( 'License validation failed. Our server could not resolve the request from your website.', 'rocket' ) . '<br>' . sprintf( __( 'Try clicking %1$sSave Changes%2$s below. If the error persists, follow %3$sthis guide%4$s.', 'rocket' ), '<em>', '</em>', '<a href="https://docs.wp-rocket.me/article/100-resolving-problems-with-license-validation#general">', '</a>' );
			set_transient( 'rocket_check_key_errors', [ $message ] );

			return $return;
		}

		Logger::error(
			'License validation failed.',
			[
				'license validation process',
				'response_body' => $body,
			]
		);

		if ( 'NULLED' === $body ) {
			// Translators: %1$s = opening link tag, %2$s = closing link tag.
			$message = __( 'License validation failed. You may be using a nulled version of the plugin. Please do the following:', 'rocket' ) . '<ul><li>' . sprintf( __( 'Login to your WP Rocket %1$saccount%2$s', 'rocket' ), '<a href="https://wp-rocket.me/account/" rel="noopener noreferrer" target=_"blank">', '</a>' ) . '</li><li>' . __( 'Download the zip file', 'rocket' ) . '<li></li>' . __( 'Reinstall', 'rocket' ) . '</li></ul>' . sprintf( __( 'If you do not have a WP Rocket account, please %1$spurchase a license%2$s.', 'rocket' ), '<a href="https://wp-rocket.me/" rel="noopener noreferrer" target="_blank">', '</a>' );
			set_transient( 'rocket_check_key_errors', [ $message ] );

			return $return;
		}

		if ( 'BAD_USER' === $body ) {
			// Translators: %1$s = opening link tag, %2$s = closing link tag.
			$message = __( 'License validation failed. This user account does not exist in our database.', 'rocket' ) . '<br>' . sprintf( __( 'To resolve, please contact support.', 'rocket' ), '<a href="https://wp-rocket.me/support/" rel="noopener noreferrer" target=_"blank">', '</a>' );
			set_transient( 'rocket_check_key_errors', [ $message ] );

			return $return;
		}

		if ( 'USER_BLACKLISTED' === $body ) {
			// Translators: %1$s = opening link tag, %2$s = closing link tag.
			$message = __( 'License validation failed. This user account is blacklisted.', 'rocket' ) . '<br>' . sprintf( __( 'Please see %1$sthis guide%2$s for more info.', 'rocket' ), '<a href="https://docs.wp-rocket.me/article/100-resolving-problems-with-license-validation#errors" rel="noopener noreferrer" target=_"blank">', '</a>' );
			set_transient( 'rocket_check_key_errors', [ $message ] );

			return $return;
		}

		// Translators: %1$s = opening em tag, %2$s = closing em tag, %3$s = opening link tag, %4$s closing link tag.
		$message = __( 'License validation failed. Our server could not resolve the request from your website.', 'rocket' ) . '<br>' . sprintf( __( 'Try clicking %1$sSave Changes%2$s below. If the error persists, follow %3$sthis guide%4$s.', 'rocket' ), '<em>', '</em>', '<a href="https://docs.wp-rocket.me/article/100-resolving-problems-with-license-validation#general" rel="noopener noreferrer" target=_"blank">', '</a>' );
		set_transient( 'rocket_check_key_errors', [ $message ] );

		return $return;
	}

	$rocket_options                   = [];
	$rocket_options['consumer_key']   = $json->data->consumer_key;
	$rocket_options['consumer_email'] = $json->data->consumer_email;

	if ( ! $json->success ) {
		$messages = [
			// Translators: %1$s = opening link tag, %2$s = closing link tag.
			'BAD_LICENSE' => __( 'Your license is not valid.', 'rocket' ) . '<br>' . sprintf( __( 'Make sure you have an active %1$sWP Rocket license%2$s.', 'rocket' ), '<a href="https://wp-rocket.me/" rel="noopener noreferrer" target="_blank">', '</a>' ),
			// Translators: %1$s = opening link tag, %2$s = closing link tag, %3$s = opening link tag.
			'BAD_NUMBER'  => __( 'You have added as many sites as your current license allows.', 'rocket' ) . '<br>' . sprintf( __( 'Upgrade your %1$saccount%2$s or %3$stransfer your license%2$s to this domain.', 'rocket' ), '<a href="https://wp-rocket.me/account/" rel="noopener noreferrer" target=_"blank">', '</a>', '<a href="https://docs.wp-rocket.me/article/28-transfering-your-license-to-another-site" rel="noopener noreferrer" target=_"blank">' ),
			// Translators: %1$s = opening link tag, %2$s = closing link tag.
			'BAD_SITE'    => __( 'This website is not allowed.', 'rocket' ) . '<br>' . sprintf( __( 'Please %1$scontact support%2$s.', 'rocket' ), '<a href="https://wp-rocket.me/support/" rel="noopener noreferrer" target=_"blank">', '</a>' ),
			// Translators: %1$s = opening link tag, %2$s = closing link tag.
			'BAD_KEY'     => __( 'This license key is not recognized.', 'rocket' ) . '<ul><li>' . sprintf( __( 'Login to your WP Rocket %1$saccount%2$s', 'rocket' ), '<a href="https://wp-rocket.me/account/" rel="noopener noreferrer" target=_"blank">', '</a>' ) . '</li><li>' . __( 'Download the zip file', 'rocket' ) . '<li></li>' . __( 'Reinstall', 'rocket' ) . '</li></ul>' . sprintf( __( 'If the issue persists, please %1$scontact support%2$s.', 'rocket' ), '<a href="https://wp-rocket.me/support/" rel="noopener noreferrer" target=_"blank">', '</a>' ),
		];

		$rocket_options['secret_key'] = '';

		// Translators: %s = error message returned.
		set_transient( 'rocket_check_key_errors', [ sprintf( __( 'License validation failed: %s', 'rocket' ), $messages[ $json->data->reason ] ) ] );

		Logger::error(
			'License validation failed.',
			[
				'license validation process',
				'response_error' => $json->data->reason,
			]
		);

		set_transient( rocket_get_constant( 'WP_ROCKET_SLUG' ), $rocket_options );
		return $rocket_options;
	}

	$rocket_options['secret_key'] = $json->data->secret_key;

	if ( ! get_rocket_option( 'license' ) ) {
		$rocket_options['license'] = '1';
	}

	Logger::info( 'License validation successful.', [ 'license validation process' ] );

	set_transient( rocket_get_constant( 'WP_ROCKET_SLUG' ), $rocket_options );
	delete_transient( 'rocket_check_key_errors' );
	rocket_delete_licence_data_file();

	return $rocket_options;
}

/**
 * Deletes the licence-data.php file if it exists
 *
 * @since 3.5
 * @author Remy Perona
 *
 * @return void
 */
function rocket_delete_licence_data_file() {
	$rocket_path = rocket_get_constant( 'WP_ROCKET_PATH' );

	if ( ! rocket_direct_filesystem()->exists( $rocket_path . 'licence-data.php' ) ) {
		return;
	}

	rocket_direct_filesystem()->delete( $rocket_path . 'licence-data.php' );
}

/**
 * Is WP a MultiSite and a subfolder install?
 *
 * @since  3.1.1
 * @author Grégory Viguier
 *
 * @return bool
 */
function rocket_is_subfolder_install() {
	global $wpdb;
	static $subfolder_install;

	if ( isset( $subfolder_install ) ) {
		return $subfolder_install;
	}

	if ( is_multisite() ) {
		$subfolder_install = ! is_subdomain_install();
	} elseif ( ! is_null( $wpdb->sitemeta ) ) {
		$subfolder_install = ! $wpdb->get_var( "SELECT meta_value FROM $wpdb->sitemeta WHERE site_id = 1 AND meta_key = 'subdomain_install'" );  // phpcs:ignore WordPress.DB.DirectDatabaseQuery
	} else {
		$subfolder_install = false;
	}

	return $subfolder_install;
}

/**
 * Get the name of the "home directory", in case the home URL is not at the domain's root.
 * It can be seen like the `RewriteBase` from the .htaccess file, but without the trailing slash.
 *
 * @since  3.1.1
 * @author Grégory Viguier
 *
 * @return string
 */
function rocket_get_home_dirname() {
	static $home_root;

	if ( isset( $home_root ) ) {
		return $home_root;
	}

	$home_root = wp_parse_url( rocket_get_main_home_url() );

	if ( ! empty( $home_root['path'] ) ) {
		$home_root = '/' . trim( $home_root['path'], '/' );
		$home_root = rtrim( $home_root, '/' );
	} else {
		$home_root = '';
	}

	return $home_root;
}

/**
 * Get the URL of the site's root. It corresponds to the main site's home page URL.
 *
 * @since  3.1.1
 * @author Grégory Viguier
 *
 * @return string
 */
function rocket_get_main_home_url() {
	static $root_url;

	if ( isset( $root_url ) ) {
		return $root_url;
	}

	if ( ! is_multisite() || is_main_site() ) {
		$root_url = rocket_get_home_url( '/' );
		return $root_url;
	}

	$current_network = get_network();

	if ( $current_network ) {
		$root_url = set_url_scheme( 'https://' . $current_network->domain . $current_network->path );
		$root_url = trailingslashit( $root_url );
	} else {
		$root_url = rocket_get_home_url( '/' );
	}

	return $root_url;
}<|MERGE_RESOLUTION|>--- conflicted
+++ resolved
@@ -428,11 +428,6 @@
 		$exclude_defer_js[] = $jetpack_jquery;
 		$exclude_defer_js[] = $googleapis_jquery;
 		$exclude_defer_js[] = $cdnjs_jquery;
-<<<<<<< HEAD
-		
-=======
-
->>>>>>> 8cf329ca
 	}
 
 	/**
