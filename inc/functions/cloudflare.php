<?php

defined( 'ABSPATH' ) || exit;

/**
 * Validate Cloudflare input data
 *
 * @since 3.4.1
 * @author Soponar Cristina
 *
 * @param string $cf_email         - Cloudflare email.
 * @param string $cf_api_key       - Cloudflare API key.
 * @param string $cf_zone_id       - Cloudflare zone ID.
 * @param bool   $basic_validation - Bypass Cloudflare API user and zone validation.
 * @return Object                  - true if credentials are ok, WP_Error otherwise.
 */
function rocket_is_api_keys_valid_cloudflare( $cf_email, $cf_api_key, $cf_zone_id, $basic_validation = true ) {
	if ( ! function_exists( 'curl_init' ) || ! function_exists( 'curl_exec' ) ) {
		return new WP_Error( 'curl_disabled', __( 'Curl is disabled on your server. Please ask your host to enable it. This is required for the Cloudflare Add-on to work correctly.', 'rocket' ) );
	}

	if ( ! isset( $cf_email, $cf_api_key ) || empty( $cf_email ) || empty( $cf_api_key ) ) {
		return new WP_Error(
			'cloudflare_credentials_empty',
			sprintf(
				/* translators: %1$s = opening link; %2$s = closing link */
				__( 'Cloudflare email, API key and Zone ID are not set. Read the %1$sdocumentation%2$s for further guidance.', 'rocket' ),
				// translators: Documentation exists in EN, FR; use localized URL if applicable.
				'<a href="' . esc_url( __( 'https://docs.wp-rocket.me/article/18-using-wp-rocket-with-cloudflare/?utm_source=wp_plugin&utm_medium=wp_rocket#add-on', 'rocket' ) ) . '" rel="noopener noreferrer" target="_blank">',
				'</a>'
			)
		);
	}

	if ( ! isset( $cf_zone_id ) || empty( $cf_zone_id ) ) {
		$msg = __( 'Missing Cloudflare Zone ID.', 'rocket' );

		$msg .= ' ' . sprintf(
			/* translators: %1$s = opening link; %2$s = closing link */
			__( 'Read the %1$sdocumentation%2$s for further guidance.', 'rocket' ),
			// translators: Documentation exists in EN, FR; use localized URL if applicable.
			'<a href="' . esc_url( __( 'https://docs.wp-rocket.me/article/18-using-wp-rocket-with-cloudflare/?utm_source=wp_plugin&utm_medium=wp_rocket#add-on', 'rocket' ) ) . '" rel="noopener noreferrer" target="_blank">',
			'</a>'
		);

		return new WP_Error( 'cloudflare_no_zone_id', $msg );
	}

	if ( $basic_validation ) {
		return true;
	}

	try {
		$cf_api_instance = new Cloudflare\Api( $cf_email, $cf_api_key );
		$cf_zone         = $cf_api_instance->get( 'zones/' . $cf_zone_id );

		if ( ! isset( $cf_zone->success ) || empty( $cf_zone->success ) ) {
			foreach ( $cf_zone->errors as $error ) {
				if ( $error->code === 6003 ) {
					$msg = __( 'Incorrect Cloudflare email address or API key.', 'rocket' );

					$msg .= ' ' . sprintf(
						/* translators: %1$s = opening link; %2$s = closing link */
						__( 'Read the %1$sdocumentation%2$s for further guidance.', 'rocket' ),
						// translators: Documentation exists in EN, FR; use localized URL if applicable.
						'<a href="' . esc_url( __( 'https://docs.wp-rocket.me/article/18-using-wp-rocket-with-cloudflare/?utm_source=wp_plugin&utm_medium=wp_rocket#add-on', 'rocket' ) ) . '" rel="noopener noreferrer" target="_blank">',
						'</a>'
					);

					return new WP_Error( 'cloudflare_invalid_auth', $msg );
				}
			}
			$msg = __( 'Incorrect Cloudflare Zone ID.', 'rocket' );

			$msg .= ' ' . sprintf(
				/* translators: %1$s = opening link; %2$s = closing link */
				__( 'Read the %1$sdocumentation%2$s for further guidance.', 'rocket' ),
				// translators: Documentation exists in EN, FR; use localized URL if applicable.
				'<a href="' . esc_url( __( 'https://docs.wp-rocket.me/article/18-using-wp-rocket-with-cloudflare/?utm_source=wp_plugin&utm_medium=wp_rocket#add-on', 'rocket' ) ) . '" rel="noopener noreferrer" target="_blank">',
				'</a>'
			);
			return new WP_Error( 'cloudflare_invalid_auth', $msg );
		}

		if ( true === $cf_zone->success ) {
			$zone_found = false;
			$site_url   = get_site_url();

			if ( function_exists( 'domain_mapping_siteurl' ) ) {
				$site_url = domain_mapping_siteurl( $site_url );
			}

			if ( ! empty( $cf_zone->result ) ) {
				$parsed_url = wp_parse_url( $site_url );
				if ( false !== strpos( strtolower( $parsed_url['host'] ), $cf_zone->result->name ) ) {
					$zone_found = true;
				}
			}

			if ( ! $zone_found ) {
				$msg = __( 'It looks like your domain is not set up on Cloudflare.', 'rocket' );

				$msg .= ' ' . sprintf(
					/* translators: %1$s = opening link; %2$s = closing link */
					__( 'Read the %1$sdocumentation%2$s for further guidance.', 'rocket' ),
					// translators: Documentation exists in EN, FR; use localized URL if applicable.
					'<a href="' . esc_url( __( 'https://docs.wp-rocket.me/article/18-using-wp-rocket-with-cloudflare/?utm_source=wp_plugin&utm_medium=wp_rocket#add-on', 'rocket' ) ) . '" rel="noopener noreferrer" target="_blank">',
					'</a>'
				);

				return new WP_Error( 'cloudflare_wrong_zone_id', $msg );
			}

			return true;
		}

	} catch ( Exception $e ) {
		$msg = __( 'Incorrect Cloudflare email address or API key.', 'rocket' );

		$msg .= ' ' . sprintf(
			/* translators: %1$s = opening link; %2$s = closing link */
			__( 'Read the %1$sdocumentation%2$s for further guidance.', 'rocket' ),
			// translators: Documentation exists in EN, FR; use localized URL if applicable.
			'<a href="' . esc_url( __( 'https://docs.wp-rocket.me/article/18-using-wp-rocket-with-cloudflare/?utm_source=wp_plugin&utm_medium=wp_rocket#add-on', 'rocket' ) ) . '" rel="noopener noreferrer" target="_blank">',
			'</a>'
		);

		return new WP_Error( 'cloudflare_invalid_auth', $msg );
	}
}

/**
 * Get a Cloudflare\Api instance
 *
 * @since 2.8.21
 * @author Remy Perona
 *
 * @return Object Cloudflare\Api instance if crendentials are set, WP_Error otherwise
 */
function get_rocket_cloudflare_api_instance() {
	if ( ! function_exists( 'curl_init' ) || ! function_exists( 'curl_exec' ) ) {
		return new WP_Error( 'curl_disabled', __( 'Curl is disabled on your server. Please ask your host to enable it. This is required for the Cloudflare Add-on to work correctly.', 'rocket' ) );
	}

	$cf_email   = get_rocket_option( 'cloudflare_email', null );
	$cf_api_key = ( defined( 'WP_ROCKET_CF_API_KEY' ) ) ? WP_ROCKET_CF_API_KEY : get_rocket_option( 'cloudflare_api_key', null );

	if ( ! isset( $cf_email, $cf_api_key ) ) {
		return new WP_Error(
			'cloudflare_credentials_empty',
			sprintf(
				/* translators: %1$s = opening link; %2$s = closing link */
				__( 'Cloudflare email and API key are not set. Read the %1$sdocumentation%2$s for further guidance.', 'rocket' ),
				// translators: Documentation exists in EN, FR; use localized URL if applicable.
				'<a href="' . esc_url( __( 'https://docs.wp-rocket.me/article/18-using-wp-rocket-with-cloudflare/?utm_source=wp_plugin&utm_medium=wp_rocket#add-on', 'rocket' ) ) . '" rel="noopener noreferrer" target="_blank">',
				'</a>'
			)
		);
	}
	return new Cloudflare\Api( $cf_email, $cf_api_key );
}

/**
 * Get a Cloudflare\Api instance & the zone_id corresponding to the domain
 *
 * @since 2.8.21 Get the zone ID from the options
 * @since 2.8.18 Add try/catch to prevent fatal error Uncaugh Exception
 * @since 2.8.16 Update to Cloudflare API v4
 * @since 2.5
 *
 * @return Object Cloudflare instance & zone_id if credentials are correct, WP_Error otherwise
 */
function get_rocket_cloudflare_instance() {
	$cf_email             = get_rocket_option( 'cloudflare_email', null );
	$cf_api_key           = ( defined( 'WP_ROCKET_CF_API_KEY' ) ) ? WP_ROCKET_CF_API_KEY : get_rocket_option( 'cloudflare_api_key', null );
	$cf_zone_id           = get_rocket_option( 'cloudflare_zone_id', null );
	$is_api_keys_valid_cf = rocket_is_api_keys_valid_cloudflare( $cf_email, $cf_api_key, $cf_zone_id, true );

	if ( is_wp_error( $is_api_keys_valid_cf ) ) {
		return $is_api_keys_valid_cf;
	}

	$cf_api_instance = get_rocket_cloudflare_api_instance();

	$cf_instance = (object) [
		'auth'    => $cf_api_instance,
		'zone_id' => $cf_zone_id,
	];

	return $cf_instance;
}

/**
 * Returns the main instance of Cloudflare API to prevent the need to use globals.
 */
$GLOBALS['rocket_cloudflare'] = get_rocket_cloudflare_instance();

/**
 * Test the connection with Cloudflare
 *
 * @since 2.9
 * @author Remy Perona
 *
 * @throws Exception If the connection to Cloudflare failed.
 * @return Object True if connection is successful, WP_Error otherwise
 */
function rocket_cloudflare_valid_auth() {
	$cf_api_instance = get_rocket_cloudflare_api_instance();
	if ( is_wp_error( $cf_api_instance ) ) {
		return $cf_api_instance;
	}

	try {
		$cf_zone_instance = new Cloudflare\Zone( $cf_api_instance );
		$cf_zones         = $cf_zone_instance->zones();

		if ( ! isset( $cf_zones->success ) || empty( $cf_zones->success ) ) {
			throw new Exception( __( 'Connection to Cloudflare failed', 'rocket' ) );
		}

		if ( true === $cf_zones->success ) {
			return true;
		}
	} catch ( Exception $e ) {
		return new WP_Error( 'cloudflare_invalid_auth', $e->getMessage() );
	}
}

/**
 * Get all the current Cloudflare settings for a given domain.
 *
 * @since 2.8.16 Update to Cloudflare API v4
 * @since 2.5
 *
 * @return mixed bool|Array Array of Cloudflare settings, false if any error connection to Cloudflare
 */
function get_rocket_cloudflare_settings() {
	if ( is_wp_error( $GLOBALS['rocket_cloudflare'] ) ) {
		return $GLOBALS['rocket_cloudflare'];
	}

	try {
		$cf_settings_instance = new Cloudflare\Zone\Settings( $GLOBALS['rocket_cloudflare']->auth );
		$cf_settings          = $cf_settings_instance->settings( $GLOBALS['rocket_cloudflare']->zone_id );
		$cf_minify            = $cf_settings->result[16]->value;
		$cf_minify_value      = 'on';

		if ( 'off' === $cf_minify->js || 'off' === $cf_minify->css || 'off' === $cf_minify->html ) {
			$cf_minify_value = 'off';
		}

		$cf_settings_array = array(
			'cache_level'       => $cf_settings->result[5]->value,
			'minify'            => $cf_minify_value,
			'rocket_loader'     => $cf_settings->result[25]->value,
			'browser_cache_ttl' => $cf_settings->result[3]->value,
		);

		return $cf_settings_array;
	} catch ( Exception $e ) {
		return new WP_Error( 'cloudflare_current_settings', $e->getMessage() );
	}
}

/**
 * Set the Cloudflare Development mode.
 *
 * @since 2.9 Now returns a value
 * @since 2.8.16 Update to Cloudflare API v4
 * @since 2.5
 *
 * @param string $mode Value for Cloudflare development mode.
 * @throws Exception If any error occurs when doing the API request.
 * @return mixed Object|String Mode value if the update is successful, WP_Error otherwise
 */
function set_rocket_cloudflare_devmode( $mode ) {
	if ( is_wp_error( $GLOBALS['rocket_cloudflare'] ) ) {
		return $GLOBALS['rocket_cloudflare'];
	}

	if ( (int) 0 === $mode ) {
		$value = 'off';
	} elseif ( (int) 1 === $mode ) {
		$value = 'on';
	}

	try {
		$cf_settings = new Cloudflare\Zone\Settings( $GLOBALS['rocket_cloudflare']->auth );
		$cf_return   = $cf_settings->change_development_mode( $GLOBALS['rocket_cloudflare']->zone_id, $value );

		if ( ! isset( $cf_return->success ) || empty( $cf_return->success ) ) {
			foreach ( $cf_return->errors as $error ) {
				$errors[] = $error->message;
			}

			$errors = implode( ', ', $errors );
			throw new Exception( $errors );
		}

		if ( 'on' === $value ) {
			wp_schedule_single_event( time() + 3 * HOUR_IN_SECONDS, 'rocket_cron_deactivate_cloudflare_devmode' );
		}

		return $value;
	} catch ( Exception $e ) {
		return new WP_Error( 'cloudflare_dev_mode', $e->getMessage() );
	}
}

/**
 * Set the Cloudflare Caching level.
 *
 * @since 2.9 Now returns a value
 * @since 2.8.16 Update to Cloudflare API v4
 * @since 2.5
 *
 * @param string $mode Value for Cloudflare caching level.
 * @throws Exception If any error occurs when doing the API request.
 * @return mixed Object|String Mode value if the update is successful, WP_Error otherwise
 */
function set_rocket_cloudflare_cache_level( $mode ) {
	if ( is_wp_error( $GLOBALS['rocket_cloudflare'] ) ) {
		return $GLOBALS['rocket_cloudflare'];
	}

	try {
		$cf_settings = new Cloudflare\Zone\Settings( $GLOBALS['rocket_cloudflare']->auth );
		$cf_return   = $cf_settings->change_cache_level( $GLOBALS['rocket_cloudflare']->zone_id, $mode );

		if ( ! isset( $cf_return->success ) || empty( $cf_return->success ) ) {
			foreach ( $cf_return->errors as $error ) {
				$errors[] = $error->message;
			}

			$errors = implode( ', ', $errors );
			throw new Exception( $errors );
		}

		return $mode;
	} catch ( Exception $e ) {
		return new WP_Error( 'cloudflare_cache_level', $e->getMessage() );
	}
}

/**
 * Set the Cloudflare Minification.
 *
 * @since 2.9 Now returns a value
 * @since 2.8.16 Update to Cloudflare API v4
 * @since 2.5
 *
 * @param string $mode Value for Cloudflare minification.
 * @throws Exception If any error occurs when doing the API request.
 * @return mixed Object|String Mode value if the update is successful, WP_Error otherwise
 */
function set_rocket_cloudflare_minify( $mode ) {
	if ( is_wp_error( $GLOBALS['rocket_cloudflare'] ) ) {
		return $GLOBALS['rocket_cloudflare'];
	}

	$cf_minify_settings = array(
		'css'  => $mode,
		'html' => $mode,
		'js'   => $mode,
	);

	try {
		$cf_settings = new Cloudflare\Zone\Settings( $GLOBALS['rocket_cloudflare']->auth );
		$cf_return   = $cf_settings->change_minify( $GLOBALS['rocket_cloudflare']->zone_id, $cf_minify_settings );

		if ( ! isset( $cf_return->success ) || empty( $cf_return->success ) ) {
			foreach ( $cf_return->errors as $error ) {
				$errors[] = $error->message;
			}

			$errors = implode( ', ', $errors );
			throw new Exception( $errors );
		}

		return $mode;
	} catch ( Exception $e ) {
		return new WP_Error( 'cloudflare_minification', $e->getMessage() );
	}
}

/**
 * Set the Cloudflare Rocket Loader.
 *
 * @since 2.9 Now returns value
 * @since 2.8.16 Update to Cloudflare API v4
 * @since 2.5
 *
 * @param string $mode Value for Cloudflare Rocket Loader.
 * @throws Exception If any error occurs when doing the API request.
 * @return mixed Object|String Mode value if the update is successful, WP_Error otherwise
 */
function set_rocket_cloudflare_rocket_loader( $mode ) {
	if ( is_wp_error( $GLOBALS['rocket_cloudflare'] ) ) {
		return $GLOBALS['rocket_cloudflare'];
	}

	try {
		$cf_settings = new Cloudflare\Zone\Settings( $GLOBALS['rocket_cloudflare']->auth );
		$cf_return   = $cf_settings->change_rocket_loader( $GLOBALS['rocket_cloudflare']->zone_id, $mode );

		if ( ! isset( $cf_return->success ) || empty( $cf_return->success ) ) {
			foreach ( $cf_return->errors as $error ) {
				$errors[] = $error->message;
			}

			$errors = implode( ', ', $errors );
			throw new Exception( $errors );
		}

		return $mode;
	} catch ( Exception $e ) {
		return new WP_Error( 'cloudflare_rocket_loader', $e->getMessage() );
	}
}

/**
 * Set the Browser Cache TTL in Cloudflare.
 *
 * @since 2.9 Now returns value
 * @since 2.8.16
 *
 * @param string $mode Value for Cloudflare browser cache TTL.
 * @throws Exception If any error occurs when doing the API request.
 * @return mixed Object|String Mode value if the update is successful, WP_Error otherwise
 */
function set_rocket_cloudflare_browser_cache_ttl( $mode ) {
	if ( is_wp_error( $GLOBALS['rocket_cloudflare'] ) ) {
		return $GLOBALS['rocket_cloudflare'];
	}

	try {
		$cf_settings = new Cloudflare\Zone\Settings( $GLOBALS['rocket_cloudflare']->auth );
		$cf_return   = $cf_settings->change_browser_cache_ttl( $GLOBALS['rocket_cloudflare']->zone_id, (int) $mode );

		if ( ! isset( $cf_return->success ) || empty( $cf_return->success ) ) {
			foreach ( $cf_return->errors as $error ) {
				$errors[] = $error->message;
			}

			$errors = implode( ', ', $errors );
			throw new Exception( $errors );
		}

		return $mode;
	} catch ( Exception $e ) {
		return new WP_Error( 'cloudflare_browser_cache', $e->getMessage() );
	}
}

/**
 * Purge Cloudflare cache.
 *
 * @since 2.9 Now returns value
 * @since 2.8.16 Update to Cloudflare API v4
 * @since 2.5
 *
 * @throws Exception If any error occurs when doing the API request.
 * @return mixed Object|bool true if the purge is successful, WP_Error otherwise
 */
function rocket_purge_cloudflare() {
	if ( is_wp_error( $GLOBALS['rocket_cloudflare'] ) ) {
		return $GLOBALS['rocket_cloudflare'];
	}

	try {
		$cf_cache = new Cloudflare\Zone\Cache( $GLOBALS['rocket_cloudflare']->auth );
		$cf_purge = $cf_cache->purge( $GLOBALS['rocket_cloudflare']->zone_id, true );

		if ( ! isset( $cf_purge->success ) || empty( $cf_purge->success ) ) {
			$msg = __( 'Incorrect Cloudflare Zone ID.', 'rocket' );

			$msg .= ' ' . sprintf(
				/* translators: %1$s = opening link; %2$s = closing link */
				__( 'Read the %1$sdocumentation%2$s for further guidance.', 'rocket' ),
				// translators: Documentation exists in EN, FR; use localized URL if applicable.
				'<a href="' . esc_url( __( 'https://docs.wp-rocket.me/article/18-using-wp-rocket-with-cloudflare/?utm_source=wp_plugin&utm_medium=wp_rocket#add-on', 'rocket' ) ) . '" rel="noopener noreferrer" target="_blank">',
				'</a>'
			);
			return new WP_Error( 'cloudflare_invalid_auth', $msg );
		}

		return true;

	} catch ( Exception $e ) {
		$msg = __( 'Incorrect Cloudflare email address or API key.', 'rocket' );

		$msg .= ' ' . sprintf(
			/* translators: %1$s = opening link; %2$s = closing link */
			__( 'Read the %1$sdocumentation%2$s for further guidance.', 'rocket' ),
			// translators: Documentation exists in EN, FR; use localized URL if applicable.
			'<a href="' . esc_url( __( 'https://docs.wp-rocket.me/article/18-using-wp-rocket-with-cloudflare/?utm_source=wp_plugin&utm_medium=wp_rocket#add-on', 'rocket' ) ) . '" rel="noopener noreferrer" target="_blank">',
			'</a>'
		);
		return new WP_Error( 'cloudflare_purge_failed', $msg );
	}
}

/**
 * Get Cloudflare IPs.
 *
 * @since 2.8.21 Save IPs in a transient to prevent calling the API everytime
 * @since 2.8.16
 *
 * @author Remy Perona
 *
 * @throws Exception If any error occurs when doing the API request.
 * @return Object Result of API request if successful, WP_Error otherwise
 */
function rocket_get_cloudflare_ips() {
	$cf_instance = get_rocket_cloudflare_api_instance();
	if ( is_wp_error( $cf_instance ) ) {
		return $cf_instance;
	}

	$cf_ips = get_transient( 'rocket_cloudflare_ips' );
	if ( false === $cf_ips ) {
		try {
			$cf_ips_instance = new Cloudflare\IPs( $cf_instance );
			$cf_ips          = $cf_ips_instance->ips();

			if ( ! isset( $cf_ips->success ) || ! $cf_ips->success ) {
				throw new Exception( 'Error connecting to Cloudflare' );
			}

			set_transient( 'rocket_cloudflare_ips', $cf_ips, 2 * WEEK_IN_SECONDS );
		} catch ( Exception $e ) {
			$cf_ips = (object) [
				'success' => true,
				'result'  => (object) [],
			];

			$cf_ips->result->ipv4_cidrs = [
				'103.21.244.0/22',
				'103.22.200.0/22',
				'103.31.4.0/22',
				'104.16.0.0/12',
				'108.162.192.0/18',
				'131.0.72.0/22',
				'141.101.64.0/18',
				'162.158.0.0/15',
				'172.64.0.0/13',
				'173.245.48.0/20',
				'188.114.96.0/20',
				'190.93.240.0/20',
				'197.234.240.0/22',
				'198.41.128.0/17',
			];

			$cf_ips->result->ipv6_cidrs = [
				'2400:cb00::/32',
				'2405:8100::/32',
				'2405:b500::/32',
				'2606:4700::/32',
				'2803:f800::/32',
				'2c0f:f248::/32',
				'2a06:98c0::/29',
			];

			set_transient( 'rocket_cloudflare_ips', $cf_ips, 2 * WEEK_IN_SECONDS );
			return $cf_ips;
		}
	}

	return $cf_ips;
}

/**
 * Automatically set Cloudflare development mode value to off after 3 hours to reflect Cloudflare behaviour
 *
 * @since 2.9
 * @author Remy Perona
 */
function do_rocket_deactivate_cloudflare_devmode() {
	$options                       = get_option( WP_ROCKET_SLUG );
	$options['cloudflare_devmode'] = 'off';
	update_option( WP_ROCKET_SLUG, $options );
}
add_action( 'rocket_cron_deactivate_cloudflare_devmode', 'do_rocket_deactivate_cloudflare_devmode' );


/**
 * Purge Cloudflare Cache by URL
 *
 * @since 3.4.2
 * @author Soponar Cristina
 *
 * @param WP_Post $post       The post object.
 * @param array   $purge_urls URLs cache files to remove.
 * @param string  $lang       The post language.
 *
 * @throws Exception          If any error occurs when doing the API request.
 * @return mixed Object|bool  true if the purge is successful, WP_Error otherwise
 */
function rocket_purge_cloudflare_by_url( $post, $purge_urls, $lang ) {
	if ( is_wp_error( $GLOBALS['rocket_cloudflare'] ) ) {
		return $GLOBALS['rocket_cloudflare'];
	}

	try {
		$cf_cache = new Cloudflare\Zone\Cache( $GLOBALS['rocket_cloudflare']->auth );
		$cf_purge = $cf_cache->purge_files( $GLOBALS['rocket_cloudflare']->zone_id, $purge_urls );

		if ( empty( $cf_purge->success ) ) {
			foreach ( $cf_purge->errors as $error ) {
				$errors[] = $error->message;
			}

			$errors = implode( ', ', $errors );
			throw new Exception( $errors );
		}

		return true;

	} catch ( Exception $e ) {
		$msg = __( 'Incorrect Cloudflare email address or API key.', 'rocket' );

		$msg .= ' ' . sprintf(
			/* translators: %1$s = opening link; %2$s = closing link */
			__( 'Read the %1$sdocumentation%2$s for further guidance.', 'rocket' ),
			// translators: Documentation exists in EN, FR; use localized URL if applicable.
			'<a href="' . esc_url( __( 'https://docs.wp-rocket.me/article/18-using-wp-rocket-with-cloudflare/?utm_source=wp_plugin&utm_medium=wp_rocket#add-on', 'rocket' ) ) . '" rel="noopener noreferrer" target="_blank">',
			'</a>'
		);
		return new WP_Error( 'cloudflare_purge_failed', $msg );
	}
}

/**
 * Checks if CF has the $action_value set as a Page Rule.
 *
 * @since  3.4.2
 * @author Soponar Cristina
 *
 * @param  String $action_value - cache_everything.
 * @return mixed  Object|bool   - true / false if $action_value was found or not, WP_Error otherwise
 *
 * @throws Exception          If any error occurs when doing the API request.
 */
function rocket_cf_has_page_rule( $action_value ) {
	if ( is_wp_error( $GLOBALS['rocket_cloudflare'] ) ) {
		return $GLOBALS['rocket_cloudflare'];
	}

	try {
		$cf_page_rules = new Cloudflare\Zone\Pagerules( $GLOBALS['rocket_cloudflare']->auth );
		$cf_page_rule  = $cf_page_rules->list_pagerules( $GLOBALS['rocket_cloudflare']->zone_id, 'active' );

		if ( empty( $cf_page_rule->success ) ) {
			foreach ( $cf_page_rule->errors as $error ) {
				$errors[] = $error->message;
			}

			$errors = implode( ', ', $errors );
			throw new Exception( $errors );
		}

		$cf_page_rule_arr = wp_json_encode( $cf_page_rule );
		return preg_match( '/' . preg_quote( $action_value, '/' ) . '/', $cf_page_rule_arr );
	} catch ( Exception $e ) {
		return new WP_Error( 'cloudflare_page_rule_failed', $e->getMessage() );
	}
}


/**
 * Purge Cloudflare cache automatically if Cache Everything is set as a Page Rule
 *
 * @since 3.4.2
 * @author Soponar Cristina
 */
function rocket_auto_purge_cloudflare() {
	if ( ! get_rocket_option( 'do_cloudflare' ) ) {
		return;
	}

	if ( ! current_user_can( 'rocket_purge_cloudflare_cache' ) ) {
		return;
	}

	$cf_cache_everything = rocket_cf_has_page_rule( 'cache_everything' );
	if ( is_wp_error( $cf_cache_everything ) ) {
		return;
	}
	if ( ! $cf_cache_everything ) {
		return;
	}

	// Purge CloudFlare.
	$cf_purge = rocket_purge_cloudflare();
}
add_action( 'after_rocket_clean_domain', 'rocket_auto_purge_cloudflare' );


/**
 * Purge Cloudflare cache URLs automatically if Cache Everything is set as a Page Rule
 *
 * @since 3.4.2
 * @author Soponar Cristina
 *
 * @param WP_Post $post       The post object.
 * @param array   $purge_urls URLs cache files to remove.
 * @param string  $lang       The post language.
 */
function rocket_auto_purge_cloudflare_by_url( $post, $purge_urls, $lang ) {
	if ( ! get_rocket_option( 'do_cloudflare' ) ) {
		return;
	}

	if ( ! current_user_can( 'rocket_purge_cloudflare_cache' ) ) {
		return;
	}

	$cf_cache_everything = rocket_cf_has_page_rule( 'cache_everything' );
	if ( is_wp_error( $cf_cache_everything ) ) {
		return;
	}
	if ( ! $cf_cache_everything ) {
		return;
	}

<<<<<<< HEAD
=======
	// Add home URL and feeds URLs to Cloudflare clean cache URLs list.
	$purge_urls[] = get_rocket_i18n_home_url( $lang );
	$feed_urls    = [];
	$feed_urls[]  = get_feed_link();
	$feed_urls[]  = get_feed_link( 'comments_' );

	// this filter is documented in inc/functions/files.php.
	$feed_urls  = apply_filters( 'rocket_clean_home_feeds', $feed_urls );
	$purge_urls = array_unique( array_merge( $purge_urls, $feed_urls ) );

>>>>>>> 57940fa7
	// Purge CloudFlare.
	rocket_purge_cloudflare_by_url( $post, $purge_urls, $lang );
}
add_action( 'after_rocket_clean_post', 'rocket_auto_purge_cloudflare_by_url', 10, 3 );<|MERGE_RESOLUTION|>--- conflicted
+++ resolved
@@ -723,8 +723,6 @@
 		return;
 	}
 
-<<<<<<< HEAD
-=======
 	// Add home URL and feeds URLs to Cloudflare clean cache URLs list.
 	$purge_urls[] = get_rocket_i18n_home_url( $lang );
 	$feed_urls    = [];
@@ -735,7 +733,6 @@
 	$feed_urls  = apply_filters( 'rocket_clean_home_feeds', $feed_urls );
 	$purge_urls = array_unique( array_merge( $purge_urls, $feed_urls ) );
 
->>>>>>> 57940fa7
 	// Purge CloudFlare.
 	rocket_purge_cloudflare_by_url( $post, $purge_urls, $lang );
 }
