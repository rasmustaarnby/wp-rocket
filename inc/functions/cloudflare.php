<?php
defined( 'ABSPATH' ) or die( 'Cheatin\' uh?' );

/**
 * Get a CloudFlare\Api instance
 *
<<<<<<< HEAD
 * @since 2.9
 * @author Remy Perona
 *
 * @return mixed bool|object CloudFlare\Api instance if crendentials are set, false otherwise
=======
 * @since 2.8.18 Add try/catch to prevent fatal error Uncaugh Exception
 * @since 2.8.16 Update to CloudFlare API v4
 * @since 2.5
 *
 * @return mixed bool|object CloudFlare instance & zone_id if credentials are correct, false otherwise
>>>>>>> 0f16f349
 */
function get_rocket_cloudflare_api_instance() {
	$cf_email   = get_rocket_option( 'cloudflare_email', null );
	$cf_api_key = ( defined( 'WP_ROCKET_CF_API_KEY' ) ) ? WP_ROCKET_CF_API_KEY : get_rocket_option( 'cloudflare_api_key', null );
	
	if ( isset( $cf_email, $cf_api_key ) ) {
<<<<<<< HEAD
    	$cf_instance = new Cloudflare\Api( $cf_email, $cf_api_key );

		return $cf_instance;
	}

    return false;
}

/**
 * Get a CloudFlare\Api instance & the zone_id corresponding to the domain
 *
 * @since 2.8.16 Update to CloudFlare API v4
 * @since 2.5
 *
 * @return mixed bool|object CloudFlare instance & zone_id if instance is set, false otherwise
 */
function get_rocket_cloudflare_instance() {
	if ( false !== $cf_api_instance = get_rocket_cloudflare_api_instance() ) {
    	$cf_instance = ( object ) [ 'auth' => $cf_api_instance, 'zone_id' => get_rocket_option( 'cloudflare_domain' ) ];

		return $cf_instance;
=======
        	$cf_instance = ( object ) [ 'auth' => new Cloudflare\Api( $cf_email, $cf_api_key ) ];

        	try {
                $zone_instance = new CloudFlare\Zone( $cf_instance->auth );
				$cf_domain     = get_rocket_option( 'cloudflare_domain', null );
				$zone          = $zone_instance->zones( $cf_domain );
                
                if ( isset( $zone->result[0]->id ) ) {
                    $cf_instance->zone_id = $zone->result[0]->id;         
                    return $cf_instance;
                }
            } catch ( Exception $e ) {}

            return false;
>>>>>>> 0f16f349
	}

	return false;
}

/**
 * Test the connection with CloudFlare
 *
 * @since 2.9
 * @author Remy Perona
 *
 * @return bool True if connection is successful, false otherwise
 */
 function rocket_cloudflare_valid_auth() {
    if ( false !== $cf_api_instance = get_rocket_cloudflare_api_instance() ) {
        try {
            $cf_zone_instance = new CloudFlare\Zone( $cf_api_instance );
            $cf_zones         = $cf_zone_instance->zones();

            if ( $cf_zones->success === true ) {
                return true;
            }
        } catch( Exception $e ) {
            $e->getMessage();
        }
    }

    return false;
 }

/**
 * Get Zones linked to a CloudFlare account
 *
 * @since 2.9
 * @author Remy Perona
 *
 * @return Array List of zones or default no domain
 */
function get_rocket_cloudflare_zones() {
	if ( false !== $cf_api_instance = get_rocket_cloudflare_api_instance() ) {
    	try {
        	$cf_zone_instance        = new CloudFlare\Zone( $cf_api_instance );
            $cf_zones                = $cf_zone_instance->zones();
            $cf_zones_list           = $cf_zones->result;
            $domains = array();
            
            if ( ! ( bool ) $cf_zones_list ) {
                $domains[] = __( 'No domain available in your CloudFlare account', 'rocket' );
            
                return $domains;
            }
            
            foreach( $cf_zones_list as $cf_zone ) {
                $domains[ $cf_zone->id ] = $cf_zone->name;
            }
            
            return $domains;
        } catch( Exception $e ) {
            $e->getMessage();
        }	
	}
}

/**
 * Returns the main instance of CloudFlare API to prevent the need to use globals.
 */
$GLOBALS['rocket_cloudflare'] = get_rocket_cloudflare_instance();

/**
 * Get all the current CloudFlare settings for a given domain.
 *
 * @since 2.8.16 Update to CloudFlare API v4
 * @since 2.5
 *
 * @return Array 
 */
function get_rocket_cloudflare_settings() {
	if( ! is_object( $GLOBALS['rocket_cloudflare'] ) ) {
		return false;
	}

	$cf_settings_instance = new CloudFlare\Zone\Settings( $GLOBALS['rocket_cloudflare']->auth );
	$cf_settings          = $cf_settings_instance->settings( $GLOBALS['rocket_cloudflare']->zone_id );
	$cf_minify            = $cf_settings->result[16]->value;
	$cf_minify_value      = 'on';

	if ( $cf_minify->js === 'off' || $cf_minify->css === 'off' || $cf_minify->html === 'off' ) {
    	$cf_minify_value = 'off';
	}

	$cf_settings_array  = array(
    	'cache_level'       => $cf_settings->result[5]->value,
    	'minify'            => $cf_minify_value,
    	'rocket_loader'     => $cf_settings->result[25]->value,
    	'browser_cache_ttl' => $cf_settings->result[3]->value
	);

	return $cf_settings_array;
}

/**
 * Set the CloudFlare Development mode.
 *
 * @since 2.8.16 Update to CloudFlare API v4
 * @since 2.5
 *
 * @return void
 */
function set_rocket_cloudflare_devmode( $mode ) {
	if( ! is_object( $GLOBALS['rocket_cloudflare'] ) ) {
		return false;
	}

    if ( ( int ) $mode === 0 ) {
        $value = 'off';
    } else if ( ( int ) $mode === 1 ) {
        $value = 'on';
    }

	$cf_settings = new CloudFlare\Zone\Settings( $GLOBALS['rocket_cloudflare']->auth );
	$cf_settings->change_development_mode( $GLOBALS['rocket_cloudflare']->zone_id, $value );
}

/**
 * Set the CloudFlare Caching level.
 *
 * @since 2.8.16 Update to CloudFlare API v4
 * @since 2.5
 *
 * @return void
 */
function set_rocket_cloudflare_cache_level( $mode ) {
	if( ! is_object( $GLOBALS['rocket_cloudflare'] ) ) {
		return false;
	}

	$cf_settings = new CloudFlare\Zone\Settings( $GLOBALS['rocket_cloudflare']->auth );
	$cf_settings->change_cache_level( $GLOBALS['rocket_cloudflare']->zone_id, $mode );
}

/**
 * Set the CloudFlare Minification.
 *
 * @since 2.8.16 Update to CloudFlare API v4
 * @since 2.5
 *
 * @return void
 */
function set_rocket_cloudflare_minify( $mode ) {
	if( ! is_object( $GLOBALS['rocket_cloudflare'] ) ) {
		return false;
	}

    $cf_minify_settings = array(
        'css'  => $mode,
        'html' => $mode,
        'js'   => $mode
    );

	$cf_settings = new CloudFlare\Zone\Settings( $GLOBALS['rocket_cloudflare']->auth );
	$cf_settings->change_minify( $GLOBALS['rocket_cloudflare']->zone_id, $cf_minify_settings );
}

/**
 * Set the CloudFlare Rocket Loader.
 *
 * @since 2.8.16 Update to CloudFlare API v4
 * @since 2.5
 *
 * @return void
 */
function set_rocket_cloudflare_rocket_loader( $mode ) {
	if( ! is_object( $GLOBALS['rocket_cloudflare'] ) ) {
		return false;
	}

	$cf_settings = new CloudFlare\Zone\Settings( $GLOBALS['rocket_cloudflare']->auth );
	$cf_settings->change_rocket_loader( $GLOBALS['rocket_cloudflare']->zone_id, $mode );
}

/**
 * Set the Browser Cache TTL in CloudFlare.
 *
 * @since 2.8.16
 *
 * @return void
 */
function set_rocket_cloudflare_browser_cache_ttl( $mode ) {
	if( ! is_object( $GLOBALS['rocket_cloudflare'] ) ) {
		return false;
	}

	$cf_settings = new CloudFlare\Zone\Settings( $GLOBALS['rocket_cloudflare']->auth );
	$cf_settings->change_browser_cache_ttl( $GLOBALS['rocket_cloudflare']->zone_id, $mode );
}

/**
 * Purge CloudFlare cache.
 *
 * @since 2.8.16 Update to CloudFlare API v4
 * @since 2.5
 *
 * @return void
 */
function rocket_purge_cloudflare() {
	if( ! is_object( $GLOBALS['rocket_cloudflare'] ) ) {
		return false;
	}

	$cf_cache = new CloudFlare\Zone\Cache( $GLOBALS['rocket_cloudflare']->auth );
	$cf_cache->purge( $GLOBALS['rocket_cloudflare']->zone_id, true );
}

/**
 * Get CloudFlare IPs.
 *
 * @since 2.8.16
 *
 * @return Object Result of API request
 */
function rocket_get_cloudflare_ips() {
    $cf_instance = get_rocket_cloudflare_api_instance();
    if( ! is_object( $cf_instance ) ) {
		return false;
	}
    try {
       $cf_ips_instance = new CloudFlare\IPs( $cf_instance );
       return $cf_ips_instance->ips();
    } catch( Exception $e ) {
        $e->getMessage();
    }
}<|MERGE_RESOLUTION|>--- conflicted
+++ resolved
@@ -4,25 +4,16 @@
 /**
  * Get a CloudFlare\Api instance
  *
-<<<<<<< HEAD
  * @since 2.9
  * @author Remy Perona
  *
  * @return mixed bool|object CloudFlare\Api instance if crendentials are set, false otherwise
-=======
- * @since 2.8.18 Add try/catch to prevent fatal error Uncaugh Exception
- * @since 2.8.16 Update to CloudFlare API v4
- * @since 2.5
- *
- * @return mixed bool|object CloudFlare instance & zone_id if credentials are correct, false otherwise
->>>>>>> 0f16f349
  */
 function get_rocket_cloudflare_api_instance() {
 	$cf_email   = get_rocket_option( 'cloudflare_email', null );
 	$cf_api_key = ( defined( 'WP_ROCKET_CF_API_KEY' ) ) ? WP_ROCKET_CF_API_KEY : get_rocket_option( 'cloudflare_api_key', null );
 	
 	if ( isset( $cf_email, $cf_api_key ) ) {
-<<<<<<< HEAD
     	$cf_instance = new Cloudflare\Api( $cf_email, $cf_api_key );
 
 		return $cf_instance;
@@ -34,32 +25,28 @@
 /**
  * Get a CloudFlare\Api instance & the zone_id corresponding to the domain
  *
- * @since 2.8.16 Update to CloudFlare API v4
- * @since 2.5
- *
- * @return mixed bool|object CloudFlare instance & zone_id if instance is set, false otherwise
+ * @since 2.8.18 Add try/catch to prevent fatal error Uncaugh Exception
+ * @since 2.8.16 Update to CloudFlare API v4
+ * @since 2.5
+ *
+ * @return mixed bool|object CloudFlare instance & zone_id if credentials are correct, false otherwise
  */
 function get_rocket_cloudflare_instance() {
 	if ( false !== $cf_api_instance = get_rocket_cloudflare_api_instance() ) {
-    	$cf_instance = ( object ) [ 'auth' => $cf_api_instance, 'zone_id' => get_rocket_option( 'cloudflare_domain' ) ];
-
-		return $cf_instance;
-=======
-        	$cf_instance = ( object ) [ 'auth' => new Cloudflare\Api( $cf_email, $cf_api_key ) ];
-
-        	try {
-                $zone_instance = new CloudFlare\Zone( $cf_instance->auth );
-				$cf_domain     = get_rocket_option( 'cloudflare_domain', null );
-				$zone          = $zone_instance->zones( $cf_domain );
-                
-                if ( isset( $zone->result[0]->id ) ) {
-                    $cf_instance->zone_id = $zone->result[0]->id;         
-                    return $cf_instance;
-                }
-            } catch ( Exception $e ) {}
-
-            return false;
->>>>>>> 0f16f349
+        $cf_instance = ( object ) [ 'auth' => $cf_api_instance ];
+
+        try {
+            $zone_instance = new CloudFlare\Zone( $cf_instance->auth );
+		    $cf_domain     = get_rocket_option( 'cloudflare_domain', null );
+		    $zone          = $zone_instance->zones( $cf_domain );
+            
+            if ( isset( $zone->result[0]->id ) ) {
+                $cf_instance->zone_id = $zone->result[0]->id;         
+                return $cf_instance;
+            }
+        } catch ( Exception $e ) {}
+
+        return false;
 	}
 
 	return false;
@@ -78,6 +65,10 @@
         try {
             $cf_zone_instance = new CloudFlare\Zone( $cf_api_instance );
             $cf_zones         = $cf_zone_instance->zones();
+
+            if ( ! isset( $cf_zones->success ) ) {
+                return false;
+            }
 
             if ( $cf_zones->success === true ) {
                 return true;
@@ -113,7 +104,7 @@
             }
             
             foreach( $cf_zones_list as $cf_zone ) {
-                $domains[ $cf_zone->id ] = $cf_zone->name;
+                $domains[ $cf_zone->name ] = $cf_zone->name;
             }
             
             return $domains;
