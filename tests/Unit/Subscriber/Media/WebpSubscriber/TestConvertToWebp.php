<?php
namespace WP_Rocket\Tests\Unit\Subscriber\Media\WebpSubscriber;

use WP_Rocket\Subscriber\Media\Webp_Subscriber;
use WP_Rocket\Tests\Unit\TestCase;
use Brain\Monkey\Filters;
use Brain\Monkey\Functions;

class TestConvertToWebp extends TestCase {
	/**
	 * Test Webp_Subscriber->convert_to_webp() should return the identical HTML when separate cache is disabled via the option.
	 */
	public function testShouldReturnIdenticalHtmlWhenCacheIsDisabledByOption() {
		$html = $this->getMatchingContents();

		// Mock the required objets for Webp_Subscriber.
		$mocks = $this->getConstructorMocks( 0 );

		// Make sure the filter to disable caching never runs.
		Filters\expectApplied( 'rocket_disable_webp_cache' )
			->never();

		$webpSubscriber = new Webp_Subscriber( $mocks['optionsData'], $mocks['optionsApi'], $mocks['cdn'], $mocks['beacon'] );

		// Assert that the HTML is the same.
		$this->assertSame( $html, $webpSubscriber->convert_to_webp( $html ) );
	}

	/**
	 * Test Webp_Subscriber->convert_to_webp() should return the identical HTML when webp cache is disabled by filter.
	 */
	public function testShouldReturnIdenticalHtmlWhenWebpCacheIsDisabledByFilter() {
		$html = $this->getMatchingContents();

		// Mock the required objets for Webp_Subscriber.
		$mocks = $this->getConstructorMocks();

		Functions\when( 'apache_request_headers' )
			->alias( function() {
				return [
					'Accept' => 'webp',
				];
			} );

		// Make sure the filter to disable caching runs once with the expected output value.
		Filters\expectApplied( 'rocket_disable_webp_cache' )
			->once()
			->andReturn( true ); // Simulate a filter.

		// Make sure the method get_extensions() never runs.
		Filters\expectApplied( 'rocket_file_extensions_for_webp' )
			->never();

<<<<<<< HEAD
		$webpSubscriber = new Webp_Subscriber( $mocks['optionsData'], $mocks['optionsApi'], $mocks['cdn'] );
=======
		$webpSubscriber = new Webp_Subscriber( $mocks['optionsData'], $mocks['optionsApi'], $mocks['cdn'], $mocks['beacon'] );
>>>>>>> 35af06be

		// Assert that the HTML is the same.
		$this->assertSame( $html, $webpSubscriber->convert_to_webp( $html ) );
	}

	/**
	 * Test Webp_Subscriber->convert_to_webp() should return the identical HTML when not getting webp header.
	 */
	public function testShouldReturnIdenticalHtmlWhenNoWebpHeader() {
		$html = $this->getMatchingContents();

<<<<<<< HEAD
		// Mock the 3 required objets for Webp_Subscriber.
=======
		// Mock the required objets for Webp_Subscriber.
>>>>>>> 35af06be
		$mocks = $this->getConstructorMocks();

		Functions\when( 'apache_request_headers' )
			->alias( function() {
				return [
					'Accept' => '*/*',
				];
			} );

		// Make sure the filter to disable caching runs once with the expected output value.
		Filters\expectApplied( 'rocket_disable_webp_cache' )
			->once()
			->andReturn( true ); // Simulate a filter.

		// Make sure the method get_extensions() never runs.
		Filters\expectApplied( 'rocket_file_extensions_for_webp' )
			->never();

		$webpSubscriber = new Webp_Subscriber( $mocks['optionsData'], $mocks['optionsApi'], $mocks['cdn'], $mocks['beacon'] );

		// Assert that the HTML is the same.
		$this->assertSame( $html, $webpSubscriber->convert_to_webp( $html ) );
	}

	/**
	 * Test Webp_Subscriber->convert_to_webp() should return the identical HTML when there are no file extensions to look for.
	 */
	public function testShouldReturnIdenticalHtmlWhenNoFileExtensions() {
		$html = $this->getMatchingContents();

		// Mock the required objets for Webp_Subscriber.
		$mocks = $this->getConstructorMocks();

		Functions\when( 'apache_request_headers' )
			->alias( function() {
				return [
					'Accept' => 'webp',
				];
			} );

		// Make sure the the method get_extensions() runs once and returns an empty array.
		Filters\expectApplied( 'rocket_file_extensions_for_webp' )
			->once()
			->andReturn( [] ); // Simulate a filter.

		// Make sure the function rocket_direct_filesystem() never runs.
		Functions\expect( 'rocket_direct_filesystem' )->never();

		$webpSubscriber = new Webp_Subscriber( $mocks['optionsData'], $mocks['optionsApi'], $mocks['cdn'], $mocks['beacon'] );

		// Assert that the HTML is the same.
		$this->assertSame( $html, $webpSubscriber->convert_to_webp( $html ) );
	}

	/**
	 * Test Webp_Subscriber->convert_to_webp() should return the identical HTML when there are no attribute names to look for.
	 */
	public function testShouldReturnIdenticalHtmlWhenNoAttributeNames() {
		$html = $this->getMatchingContents();

		// Mock the required objets for Webp_Subscriber.
		$mocks = $this->getConstructorMocks();

		Functions\when( 'apache_request_headers' )
			->alias( function() {
				return [
					'Accept' => 'webp',
				];
			} );

		// Make sure the the method get_attribute_names() runs once and returns an empty array.
		Filters\expectApplied( 'rocket_attributes_for_webp' )
			->once()
			->andReturn( [] ); // Simulate a filter.

		// Make sure the function rocket_direct_filesystem() never runs.
		Functions\expect( 'rocket_direct_filesystem' )->never();

		$webpSubscriber = new Webp_Subscriber( $mocks['optionsData'], $mocks['optionsApi'], $mocks['cdn'], $mocks['beacon'] );

		// Assert that the HTML is the same.
		$this->assertSame( $html, $webpSubscriber->convert_to_webp( $html ) );
	}

	/**
	 * Test Webp_Subscriber->convert_to_webp() should return the identical HTML when no images with the right file extension are found.
	 */
	public function testShouldReturnIdenticalHtmlWhenNoImageExtensionsFound() {
		$html = $this->getContentsNotMatchingFileExtensions();

		// Mock the required objets for Webp_Subscriber.
		$mocks = $this->getConstructorMocks();

		Functions\when( 'apache_request_headers' )
			->alias( function() {
				return [
					'Accept' => 'webp',
				];
			} );

		// Make sure the function rocket_direct_filesystem() never runs.
		Functions\expect( 'rocket_direct_filesystem' )->never();

		$webpSubscriber = new Webp_Subscriber( $mocks['optionsData'], $mocks['optionsApi'], $mocks['cdn'], $mocks['beacon'] );

		// Assert that the HTML is the same.
		$this->assertSame( $html, $webpSubscriber->convert_to_webp( $html ) );
	}

	/**
	 * Test Webp_Subscriber->convert_to_webp() should return the identical HTML when no images with the right attributes are found.
	 */
	public function testShouldReturnIdenticalHtmlWhenNoImageAttributesFound() {
		$html = $this->getContentsNotMatchingAttributes();

		// Mock the required objets for Webp_Subscriber.
		$mocks = $this->getConstructorMocks();

		Functions\when( 'apache_request_headers' )
			->alias( function() {
				return [
					'Accept' => 'webp',
				];
			} );

		// Make sure the function rocket_direct_filesystem() never runs.
		Functions\expect( 'rocket_direct_filesystem' )->never();

		$webpSubscriber = new Webp_Subscriber( $mocks['optionsData'], $mocks['optionsApi'], $mocks['cdn'], $mocks['beacon'] );

		// Assert that the HTML is the same.
		$this->assertSame( $html, $webpSubscriber->convert_to_webp( $html ) );
	}

	/**
	 * Test Webp_Subscriber->convert_to_webp() should return the identical HTML when images have empty attributes.
	 */
	public function testShouldReturnIdenticalHtmlWhenImagesHaveEmptyAttributes() {
		$html = $this->getContentsWithEmptySources();

		// Mock the required objets for Webp_Subscriber.
		$mocks = $this->getConstructorMocks();

		Functions\when( 'apache_request_headers' )
			->alias( function() {
				return [
					'Accept' => 'webp',
				];
			} );

		// Make sure the function rocket_direct_filesystem() never runs.
		Functions\expect( 'rocket_direct_filesystem' )->never();

		$webpSubscriber = new Webp_Subscriber( $mocks['optionsData'], $mocks['optionsApi'], $mocks['cdn'], $mocks['beacon'] );

		// Assert that the HTML is the same.
		$this->assertSame( $html, $webpSubscriber->convert_to_webp( $html ) );
	}

	/**
	 * Test Webp_Subscriber->convert_to_webp() should return the modified HTML.
	 */
	public function testShouldReturnModifiedHtml() {
		// Mock the required objets for Webp_Subscriber.
		$mocks = $this->getConstructorMocks();

		Functions\when( 'apache_request_headers' )
			->alias( function() {
				return [
					'Accept' => 'webp',
				];
			} );

		// rocket_direct_filesystem().
		Functions\when( 'rocket_direct_filesystem' )->alias( function() {
			$uploads_path = '/Internal/path/to/root/wp-content/uploads/';
			$filesystem   = $this->getMockBuilder( 'WP_Filesystem_Direct' )
				->setMethods( [ 'exists' ] )
				->getMock();
			$filesystem
				->method( 'exists' )
				->will(
					$this->returnValueMap(
						[
							[ $uploads_path . '2019/09/one-image.webp', true ],
							[ $uploads_path . '2019/09/one-image.png.webp', false ],
							[ $uploads_path . '2017/02/apple-touch-icon.webp', false ],
							[ $uploads_path . '2017/02/apple-touch-icon.png.webp', true ],
							[ $uploads_path . '2017/02/favicon-32x32.webp', true ],
							[ $uploads_path . '2017/02/favicon-32x32.png.webp', false ],
							[ $uploads_path . '2017/02/mstile-144x144.webp', false ],
							[ $uploads_path . '2017/02/mstile-144x144.png.webp', false ],
							[ $uploads_path . '2019/09/one-image-60x60.webp', false ],
							[ $uploads_path . '2019/09/one-image-60x60.png.webp', false ],
							[ $uploads_path . '2017/02/stats-php.webp', false ],
							[ $uploads_path . '2017/02/stats-php.gif.webp', true ],
						]
					)
				);

			return $filesystem;
		} );

		// WP functions.
		$this->mockWpFunctions();

		$original_html = $this->getMatchingContents();
		$expected_html = $this->getExpectedContents();

		$webpSubscriber = new Webp_Subscriber( $mocks['optionsData'], $mocks['optionsApi'], $mocks['cdn'], $mocks['beacon'] );

		// Assert that the HTML is the same.
		$this->assertSame( $expected_html, $webpSubscriber->convert_to_webp( $original_html ) );
	}

	/**
	 * Get the mocks required by Webp_Subscriber’s constructor.
	 *
	 * @since  3.4
	 * @author Grégory Viguier
	 * @access private
	 *
	 * @param  int   $cache_webp_option_value Value to return for $mocks['optionsData']->get( 'cache_webp' ).
	 * @param  array $cdn_hosts               An array of URL hosts.
	 * @return array An array containing the mocks.
	 */
	private function getConstructorMocks( $cache_webp_option_value = 1, $cdn_hosts = [ 'cdn-example.net' ] ) {
		// Mock the required objets for Webp_Subscriber.
		$mocks = [
			'optionsData' => $this->createMock( 'WP_Rocket\Admin\Options_Data' ),
			'optionsApi'  => $this->createMock( 'WP_Rocket\Admin\Options' ),
			'cdn'         => $this->createMock( 'WP_Rocket\Subscriber\CDN\CDNSubscriber' ),
			'beacon'      => $this->createMock( 'WP_Rocket\Admin\Settings\Beacon' ),
		];

		$mocks['optionsData']
			->method( 'get' )
			->will(
				$this->returnValueMap(
					[
						[ 'cache_webp', '', $cache_webp_option_value ],
					]
				)
			);

		$mocks['cdn']
			->method( 'get_cdn_hosts' )
			->will(
				$this->returnValueMap(
					[
						[ [], [ 'all', 'images' ], $cdn_hosts ],
					]
				)
			);

		$mocks['beacon']
			->method( 'get_suggest' )
			->will(
				$this->returnValueMap(
					[
						[ 'webp', [
							'id'  => 'some-random-id',
							'url' => 'https://docs.wp-rocket.me/some/request-uri/part',
						] ],
					]
				)
			);

		return $mocks;
	}

	/**
	 * Mock some required WP functions.
	 *
	 * @since  3.4
	 * @author Grégory Viguier
	 * @access private
	 */
	private function mockWpFunctions() {
		define( 'WP_CONTENT_DIR', '/Internal/path/to/root/wp-content' );

		// wp_parse_url().
		Functions\when( 'wp_parse_url' )->alias( function( $url, $component ) {
			return parse_url( $url, $component );
		} );

		// set_url_scheme().
		Functions\when( 'set_url_scheme' )->alias( function( $url, $scheme = null ) {
			$orig_scheme = $scheme;

			if ( ! $scheme ) {
				$scheme = 'https';
			} elseif ( $scheme === 'admin' || $scheme === 'login' || $scheme === 'login_post' || $scheme === 'rpc' ) {
				$scheme = 'https';
			} elseif ( $scheme !== 'http' && $scheme !== 'https' && $scheme !== 'relative' ) {
				$scheme = 'https';
			}

			$url = trim( $url );
			if ( substr( $url, 0, 2 ) === '//' ) {
				$url = 'http:' . $url;
			}

			if ( 'relative' == $scheme ) {
				$url = ltrim( preg_replace( '#^\w+://[^/]*#', '', $url ) );
				if ( $url !== '' && $url[0] === '/' ) {
					$url = '/' . ltrim( $url, "/ \t\n\r\0\x0B" );
				}
			} else {
				$url = preg_replace( '#^\w+://#', $scheme . '://', $url );
			}

			return $url;
		} );

		// site_url().
		Functions\when( 'site_url' )->alias( function( $path = '', $scheme = null ) {
			$url = set_url_scheme( 'https://example.com', $scheme );

			if ( $path && is_string( $path ) ) {
				$url .= '/' . ltrim( $path, '/' );
			}

			return $url;
		} );

		// content_url().
		Functions\when( 'content_url' )->justReturn( 'https://example.com/wp-content/' );
	}

	/**
	 * Get a HTML sample containing images.
	 */
	private function getMatchingContents() {
		return file_get_contents( str_replace( '/Unit/', '/Fixtures/', __DIR__ ) . '/html/matching.html' );
	}

	/**
	 * Get a HTML sample not containing images with the right file extension.
	 */
	private function getContentsNotMatchingFileExtensions() {
		return file_get_contents( str_replace( '/Unit/', '/Fixtures/', __DIR__ ) . '/html/not-matching-file-extensions.html' );
	}

	/**
	 * Get a HTML sample not containing images with the right attributes.
	 */
	private function getContentsNotMatchingAttributes() {
		return file_get_contents( str_replace( '/Unit/', '/Fixtures/', __DIR__ ) . '/html/not-matching-attributes.html' );
	}

	/**
	 * Get a HTML sample containing images that have empty attributes.
	 */
	private function getContentsWithEmptySources() {
		return file_get_contents( str_replace( '/Unit/', '/Fixtures/', __DIR__ ) . '/html/not-matching-with-empty-sources.html' );
	}

	/**
	 * Get the HTML contents expected after replacing some image URLs.
	 */
	private function getExpectedContents() {
		return file_get_contents( str_replace( '/Unit/', '/Fixtures/', __DIR__ ) . '/html/expected.html' );
	}
}<|MERGE_RESOLUTION|>--- conflicted
+++ resolved
@@ -51,11 +51,7 @@
 		Filters\expectApplied( 'rocket_file_extensions_for_webp' )
 			->never();
 
-<<<<<<< HEAD
-		$webpSubscriber = new Webp_Subscriber( $mocks['optionsData'], $mocks['optionsApi'], $mocks['cdn'] );
-=======
-		$webpSubscriber = new Webp_Subscriber( $mocks['optionsData'], $mocks['optionsApi'], $mocks['cdn'], $mocks['beacon'] );
->>>>>>> 35af06be
+		$webpSubscriber = new Webp_Subscriber( $mocks['optionsData'], $mocks['optionsApi'], $mocks['cdn'], $mocks['beacon'] );
 
 		// Assert that the HTML is the same.
 		$this->assertSame( $html, $webpSubscriber->convert_to_webp( $html ) );
@@ -67,11 +63,7 @@
 	public function testShouldReturnIdenticalHtmlWhenNoWebpHeader() {
 		$html = $this->getMatchingContents();
 
-<<<<<<< HEAD
-		// Mock the 3 required objets for Webp_Subscriber.
-=======
-		// Mock the required objets for Webp_Subscriber.
->>>>>>> 35af06be
+		// Mock the required objets for Webp_Subscriber.
 		$mocks = $this->getConstructorMocks();
 
 		Functions\when( 'apache_request_headers' )
