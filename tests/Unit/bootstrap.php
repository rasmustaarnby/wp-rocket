<?php

namespace WP_Rocket\Tests\Unit;

define( 'WP_ROCKET_PLUGIN_ROOT', dirname( dirname( __DIR__ ) ) . DIRECTORY_SEPARATOR );
define( 'WP_ROCKET_TESTS_FIXTURES_DIR', dirname( __DIR__ ) . '/Fixtures' );
define( 'WP_ROCKET_TESTS_DIR', __DIR__ );
define( 'WP_ROCKET_IS_TESTING', true );

/**
 * The original files need to loaded into memory before we mock them with Patchwork. Add files here before the unit
 * tests start.
 *
 * @since 3.5
 */
function load_original_functions_before_mocking() {
	$originals = [
		'rocket_get_constant' => WP_ROCKET_PLUGIN_ROOT . 'inc/constants.php',
	];

	foreach ( $originals as $function_name => $file ) {
		if ( ! function_exists( $function_name ) ) {
			require_once $file;
		}
	}
}

<<<<<<< HEAD
require_once dirname( dirname( __FILE__ ) ) . '/boostrap-functions.php';
init_test_suite( 'Unit' );

define( 'MINUTE_IN_SECONDS', 60 );
define( 'HOUR_IN_SECONDS', 60 * MINUTE_IN_SECONDS );
define( 'DAY_IN_SECONDS', 24 * HOUR_IN_SECONDS );
define( 'WEEK_IN_SECONDS', 7 * DAY_IN_SECONDS );
define( 'MONTH_IN_SECONDS', 30 * DAY_IN_SECONDS );
define( 'YEAR_IN_SECONDS', 365 * DAY_IN_SECONDS );
=======
load_original_functions_before_mocking();
>>>>>>> e99443b2
<|MERGE_RESOLUTION|>--- conflicted
+++ resolved
@@ -25,16 +25,4 @@
 	}
 }
 
-<<<<<<< HEAD
-require_once dirname( dirname( __FILE__ ) ) . '/boostrap-functions.php';
-init_test_suite( 'Unit' );
-
-define( 'MINUTE_IN_SECONDS', 60 );
-define( 'HOUR_IN_SECONDS', 60 * MINUTE_IN_SECONDS );
-define( 'DAY_IN_SECONDS', 24 * HOUR_IN_SECONDS );
-define( 'WEEK_IN_SECONDS', 7 * DAY_IN_SECONDS );
-define( 'MONTH_IN_SECONDS', 30 * DAY_IN_SECONDS );
-define( 'YEAR_IN_SECONDS', 365 * DAY_IN_SECONDS );
-=======
-load_original_functions_before_mocking();
->>>>>>> e99443b2
+load_original_functions_before_mocking();