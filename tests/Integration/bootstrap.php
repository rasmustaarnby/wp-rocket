--- conflicted
+++ resolved
@@ -59,7 +59,6 @@
 			require WP_ROCKET_PLUGIN_ROOT . '/vendor/woocommerce/woocommerce/woocommerce.php';
 		}
 
-<<<<<<< HEAD
 		if ( BootstrapManager::isGroup( 'BeaverBuilder' ) ) {
 			define( 'FL_BUILDER_VERSION', '5.3' );
 		}
@@ -71,10 +70,8 @@
 		if ( BootstrapManager::isGroup( 'Hummingbird' ) ) {
 			define( 'WP_ADMIN',  true );
 			require WP_ROCKET_PLUGIN_ROOT . '/vendor/wpackagist-plugin/hummingbird-performance/wp-hummingbird.php';
-=======
 		if ( BootstrapManager::isGroup( 'Cloudways' ) ) {
 			$_SERVER['cw_allowed_ip'] = true;
->>>>>>> cfcb3a73
 		}
 
 		// Overload the license key for testing.
