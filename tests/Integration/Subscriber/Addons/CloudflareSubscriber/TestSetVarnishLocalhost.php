<?php

namespace WP_Rocket\Tests\Integration\Subscriber\Addons\CloudflareSubscriber;

<<<<<<< HEAD
use WP_Rocket\Tests\Integration\TestCase;
use WP_Rocket\Subscriber\Addons\Cloudflare\CloudflareSubscriber;
use WP_Rocket\Addons\Cloudflare\Cloudflare;
use WP_Rocket\Addons\Cloudflare\CloudflareFacade;
use WP_Rocket\Admin\Options;
use WP_Rocket\Admin\Options_Data;

/**
 * @covers WP_Rocket\Subscriber\Addons\Cloudflare\CloudflareSubscriber::set_varnish_localhost
 * @group Cloudflare
=======
use WPMedia\PHPUnit\Integration\TestCase;

/**
 * @covers WP_Rocket\Subscriber\Addons\Cloudflare\CloudflareSubscriber::set_varnish_localhost
 * @group  Cloudflare
>>>>>>> e99443b2
 */
class Test_SetVarnishLocalhost extends TestCase {
	/**
	 * Test should return unchanged array when Cloudflare is disabled
	 */
	public function testShouldReturnDefaultWhenCloudflareDisabled() {
		add_filter( 'pre_get_rocket_option_do_cloudflare', '__return_false' );

		$this->assertSame(
			[],
<<<<<<< HEAD
			$cf_subscriber->set_varnish_localhost( [] )
=======
			apply_filters( 'rocket_varnish_ip', [] )
>>>>>>> e99443b2
		);

		remove_filter( 'pre_get_rocket_option_do_cloudflare', '__return_false' );
	}

	/**
	 * Test should return unchanged array when Varnish is disabled
	 */
	public function testShouldReturnDefaultWhenVarnishDisabled() {
		add_filter( 'pre_get_rocket_option_do_cloudflare', '__return_true' );
		add_filter( 'pre_get_rocket_option_varnish_auto_purge', '__return_false' );

		$this->assertSame(
			[],
<<<<<<< HEAD
			$cf_subscriber->set_varnish_localhost( [] )
=======
			apply_filters( 'rocket_varnish_ip', [] )
>>>>>>> e99443b2
		);

		remove_filter( 'pre_get_rocket_option_do_cloudflare', '__return_true' );
		remove_filter( 'pre_get_rocket_option_varnish_auto_purge', '__return_false' );
	}

	/**
	 * Test should update the array when Varnish & Cloudflare are enabled
	 */
	public function testShouldReturnLocalhostWhenVarnishEnabled() {
		add_filter( 'pre_get_rocket_option_do_cloudflare', '__return_true' );
		add_filter( 'pre_get_rocket_option_varnish_auto_purge', '__return_true' );

		$this->assertSame(
			[ 'localhost' ],
<<<<<<< HEAD
			$cf_subscriber->set_varnish_localhost( [] )
=======
			apply_filters( 'rocket_varnish_ip', [] )
>>>>>>> e99443b2
		);

		remove_filter( 'pre_get_rocket_option_do_cloudflare', '__return_true' );
		remove_filter( 'pre_get_rocket_option_varnish_auto_purge', '__return_true' );
	}

	/**
	 * Test should update the array when Varnish is enabled via filter
	 */
	public function testShouldReturnLocalhostWhenFilterTrue() {
		add_filter( 'pre_get_rocket_option_do_cloudflare', '__return_true' );
		add_filter( 'do_rocket_varnish_http_purge', '__return_true' );

		$this->assertSame(
			[ 'localhost' ],
<<<<<<< HEAD
			$cf_subscriber->set_varnish_localhost( [] )
=======
			apply_filters( 'rocket_varnish_ip', [] )
>>>>>>> e99443b2
		);

		remove_filter( 'pre_get_rocket_option_do_cloudflare', '__return_true' );
		remove_filter( 'do_rocket_varnish_http_purge', '__return_true' );
	}
}<|MERGE_RESOLUTION|>--- conflicted
+++ resolved
@@ -2,24 +2,11 @@
 
 namespace WP_Rocket\Tests\Integration\Subscriber\Addons\CloudflareSubscriber;
 
-<<<<<<< HEAD
-use WP_Rocket\Tests\Integration\TestCase;
-use WP_Rocket\Subscriber\Addons\Cloudflare\CloudflareSubscriber;
-use WP_Rocket\Addons\Cloudflare\Cloudflare;
-use WP_Rocket\Addons\Cloudflare\CloudflareFacade;
-use WP_Rocket\Admin\Options;
-use WP_Rocket\Admin\Options_Data;
-
-/**
- * @covers WP_Rocket\Subscriber\Addons\Cloudflare\CloudflareSubscriber::set_varnish_localhost
- * @group Cloudflare
-=======
 use WPMedia\PHPUnit\Integration\TestCase;
 
 /**
  * @covers WP_Rocket\Subscriber\Addons\Cloudflare\CloudflareSubscriber::set_varnish_localhost
  * @group  Cloudflare
->>>>>>> e99443b2
  */
 class Test_SetVarnishLocalhost extends TestCase {
 	/**
@@ -30,11 +17,7 @@
 
 		$this->assertSame(
 			[],
-<<<<<<< HEAD
-			$cf_subscriber->set_varnish_localhost( [] )
-=======
 			apply_filters( 'rocket_varnish_ip', [] )
->>>>>>> e99443b2
 		);
 
 		remove_filter( 'pre_get_rocket_option_do_cloudflare', '__return_false' );
@@ -49,11 +32,7 @@
 
 		$this->assertSame(
 			[],
-<<<<<<< HEAD
-			$cf_subscriber->set_varnish_localhost( [] )
-=======
 			apply_filters( 'rocket_varnish_ip', [] )
->>>>>>> e99443b2
 		);
 
 		remove_filter( 'pre_get_rocket_option_do_cloudflare', '__return_true' );
@@ -69,11 +48,7 @@
 
 		$this->assertSame(
 			[ 'localhost' ],
-<<<<<<< HEAD
-			$cf_subscriber->set_varnish_localhost( [] )
-=======
 			apply_filters( 'rocket_varnish_ip', [] )
->>>>>>> e99443b2
 		);
 
 		remove_filter( 'pre_get_rocket_option_do_cloudflare', '__return_true' );
@@ -89,11 +64,7 @@
 
 		$this->assertSame(
 			[ 'localhost' ],
-<<<<<<< HEAD
-			$cf_subscriber->set_varnish_localhost( [] )
-=======
 			apply_filters( 'rocket_varnish_ip', [] )
->>>>>>> e99443b2
 		);
 
 		remove_filter( 'pre_get_rocket_option_do_cloudflare', '__return_true' );
