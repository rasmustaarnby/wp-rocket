--- conflicted
+++ resolved
@@ -3,13 +3,8 @@
  * Plugin Name: WP Rocket
  * Plugin URI: https://wp-rocket.me
  * Description: The best WordPress performance plugin.
-<<<<<<< HEAD
- * Version: 3.4.4
- * Code Name: Scarif
-=======
  * Version: 3.5-alpha5
  * Code Name: Coruscant
->>>>>>> 8cf329ca
  * Author: WP Media
  * Author URI: https://wp-media.me
  * Licence: GPLv2 or later
@@ -23,11 +18,7 @@
 defined( 'ABSPATH' ) || exit;
 
 // Rocket defines.
-<<<<<<< HEAD
-define( 'WP_ROCKET_VERSION',               '3.4.4' );
-=======
 define( 'WP_ROCKET_VERSION',               '3.5-alpha5' );
->>>>>>> 8cf329ca
 define( 'WP_ROCKET_WP_VERSION',            '4.9' );
 define( 'WP_ROCKET_WP_VERSION_TESTED',     '5.3.2' );
 define( 'WP_ROCKET_PHP_VERSION',           '5.6' );
